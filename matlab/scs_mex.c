--- conflicted
+++ resolved
@@ -19,18 +19,6 @@
 		return 1;
 	}
 }
-
-#if !(DLONG > 0)
-/* this memory must be freed */
-scs_int * castToScsIntArr(mwIndex * arr, scs_int len) {
-    scs_int i;
-    scs_int * arrOut = scs_malloc(sizeof(scs_int) * len);
-    for (i = 0; i < len; i++) {
-        arrOut[i] = (scs_int) arr[i];
-    }
-    return arrOut;
-}
-#endif
 
 #if FLOAT > 0
 /* this memory must be freed */
@@ -276,44 +264,20 @@
     }
 
 	A = scs_calloc(1, sizeof(AMatrix));
-	A->x = (scs_float *) mxGetPr(A_mex);
 	A->n = d->n;
     A->m = d->m;
-<<<<<<< HEAD
+#if FLOAT > 0
+    A->x = castToScsFloatArr(mxGetPr(A_mex), A->n * A->m);
+#else
+    A->x = (scs_float *) mxGetPr(A_mex);
+#endif
 	d->A = A;
 	/* warm-start inputs, allocates sol->x, ->y, ->s even if warm start not used */
 	d->stgs->warm_start = parseWarmStart((mxArray *) mxGetField(data, 0, "x"), &(sol.x), d->n);
 	d->stgs->warm_start |= parseWarmStart((mxArray *) mxGetField(data, 0, "y"), &(sol.y), d->m);
 	d->stgs->warm_start |= parseWarmStart((mxArray *) mxGetField(data, 0, "s"), &(sol.s), d->m);
-=======
-    /* TODO:
-     * these return (mwIndex *), equivalent to (size_t *)
-     * casting as (scs_int *), when scs_int = long seems to work
-     * although maybe not on all machines:
-     *
-     * If scs_int is not long, then we explictly cast the entire
-     * array to get the correct width
-     */
-#if DLONG > 0
-    A->p = (scs_int *) mxGetJc(A_mex);
-    A->i = (scs_int *) mxGetIr(A_mex);
-#else
-    A->p = castToScsIntArr(mxGetJc(A_mex), A->n + 1);
-    A->i = castToScsIntArr(mxGetIr(A_mex), A->p[A->n]);
-#endif
-#if FLOAT > 0
-    A->x = castToScsFloatArr(mxGetPr(A_mex), A->p[A->n]);
-#else
-    A->x = (scs_float *) mxGetPr(A_mex);
-#endif
-    d->A = A;
-    /* warm-start inputs, allocates sol->x, ->y, ->s even if warm start not used */
-    d->stgs->warm_start = parseWarmStart((mxArray *) mxGetField(data, 0, "x"), &(sol.x), d->n);
-    d->stgs->warm_start |= parseWarmStart((mxArray *) mxGetField(data, 0, "y"), &(sol.y), d->m);
-    d->stgs->warm_start |= parseWarmStart((mxArray *) mxGetField(data, 0, "s"), &(sol.s), d->m);
->>>>>>> 288435f0
-
-	status = scs(d, k, &sol, &info);
+	
+    status = scs(d, k, &sol, &info);
 
     setOutputField(&plhs[0], sol.x, d->n);
     setOutputField(&plhs[1], sol.y, d->m);
@@ -382,10 +346,6 @@
         if (d->c) scs_free(d->c);
 #endif
         if(d->A) {
-#if !(DLONG > 0)
-            if (d->A->p) scs_free(d->A->p);
-            if (d->A->i) scs_free(d->A->i);
-#endif
 #if FLOAT > 0
             if (d->A->x) scs_free(d->A->x);
 #endif
