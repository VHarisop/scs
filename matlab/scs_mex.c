--- conflicted
+++ resolved
@@ -23,21 +23,6 @@
     }
 }
 
-<<<<<<< HEAD
-=======
-#if !(DLONG > 0)
-/* this memory must be freed */
-scs_int *castToScsIntArr(mwIndex *arr, scs_int len) {
-    scs_int i;
-    scs_int *arrOut = scs_malloc(sizeof(scs_int) * len);
-    for (i = 0; i < len; i++) {
-        arrOut[i] = (scs_int)arr[i];
-    }
-    return arrOut;
-}
-#endif
-
->>>>>>> 9daabd6f
 #if FLOAT > 0
 /* this memory must be freed */
 scs_float *castToScsFloatArr(double *arr, scs_int len) {
@@ -122,48 +107,6 @@
     }
     d = mxMalloc(sizeof(Data));
     d->stgs = mxMalloc(sizeof(Settings));
-<<<<<<< HEAD
-	k = mxMalloc(sizeof(Cone));
-	data = prhs[0];
-
-	A_mex = (mxArray *) mxGetField(data, 0, "A");
-	if (A_mex == SCS_NULL) {
-		scs_free(d);
-		scs_free(k);
-		mexErrMsgTxt("Data struct must contain a `A` entry.");
-	}
-	if (mxIsSparse(A_mex)) {
-		scs_free(d);
-		scs_free(k);
-		mexErrMsgTxt("Input matrix A must be in dense format (pass in full(A))");
-	}
-	b_mex = (mxArray *) mxGetField(data, 0, "b");
-	if (b_mex == SCS_NULL) {
-		scs_free(d);
-		scs_free(k);
-		mexErrMsgTxt("Data struct must contain a `b` entry.");
-	}
-	if (mxIsSparse(b_mex)) {
-		scs_free(d);
-		scs_free(k);
-		mexErrMsgTxt("Input vector b must be in dense format (pass in full(b))");
-	}
-	c_mex = (mxArray *) mxGetField(data, 0, "c");
-	if (c_mex == SCS_NULL) {
-		scs_free(d);
-		scs_free(k);
-		mexErrMsgTxt("Data struct must contain a `c` entry.");
-	}
-	if (mxIsSparse(c_mex)) {
-		scs_free(d);
-		scs_free(k);
-		mexErrMsgTxt("Input vector c must be in dense format (pass in full(c))");
-	}
-	cone = prhs[1];
-	settings = prhs[2];
-	d->n = (scs_int) *(mxGetDimensions(c_mex));
-	d->m = (scs_int) *(mxGetDimensions(b_mex));
-=======
     k = mxMalloc(sizeof(Cone));
     data = prhs[0];
 
@@ -173,11 +116,11 @@
         scs_free(k);
         mexErrMsgTxt("Data struct must contain a `A` entry.");
     }
-    if (!mxIsSparse(A_mex)) {
+    if (mxIsSparse(A_mex)) {
         scs_free(d);
         scs_free(k);
         mexErrMsgTxt(
-            "Input matrix A must be in sparse format (pass in sparse(A))");
+            "Input matrix A must be in dense format (pass in full(A))");
     }
     b_mex = (mxArray *)mxGetField(data, 0, "b");
     if (b_mex == SCS_NULL) {
@@ -207,7 +150,6 @@
     settings = prhs[2];
     d->n = (scs_int) * (mxGetDimensions(c_mex));
     d->m = (scs_int) * (mxGetDimensions(b_mex));
->>>>>>> 9daabd6f
 #if FLOAT > 0
     d->b = castToScsFloatArr(mxGetPr(b_mex), d->m);
     d->c = castToScsFloatArr(mxGetPr(c_mex), d->n);
@@ -329,40 +271,14 @@
         k->p = SCS_NULL;
     }
 
-	A = scs_calloc(1, sizeof(AMatrix));
-	A->n = d->n;
+    A = scs_calloc(1, sizeof(AMatrix));
+    A->n = d->n;
     A->m = d->m;
-<<<<<<< HEAD
-=======
-/* TODO:
- * these return (mwIndex *), equivalent to (size_t *)
- * casting as (scs_int *), when scs_int = long seems to work
- * although maybe not on all machines:
- *
- * If scs_int is not long, then we explictly cast the entire
- * array to get the correct width
- */
-#if DLONG > 0
-    A->p = (scs_int *)mxGetJc(A_mex);
-    A->i = (scs_int *)mxGetIr(A_mex);
-#else
-    A->p = castToScsIntArr(mxGetJc(A_mex), A->n + 1);
-    A->i = castToScsIntArr(mxGetIr(A_mex), A->p[A->n]);
-#endif
->>>>>>> 9daabd6f
 #if FLOAT > 0
     A->x = castToScsFloatArr(mxGetPr(A_mex), A->n * A->m);
 #else
     A->x = (scs_float *)mxGetPr(A_mex);
 #endif
-<<<<<<< HEAD
-	d->A = A;
-	/* warm-start inputs, allocates sol->x, ->y, ->s even if warm start not used */
-	d->stgs->warm_start = parseWarmStart((mxArray *) mxGetField(data, 0, "x"), &(sol.x), d->n);
-	d->stgs->warm_start |= parseWarmStart((mxArray *) mxGetField(data, 0, "y"), &(sol.y), d->m);
-	d->stgs->warm_start |= parseWarmStart((mxArray *) mxGetField(data, 0, "s"), &(sol.s), d->m);
-	
-=======
     d->A = A;
     /* warm-start inputs, allocates sol->x, ->y, ->s even if warm start not used
      */
@@ -373,7 +289,6 @@
     d->stgs->warm_start |=
         parseWarmStart((mxArray *)mxGetField(data, 0, "s"), &(sol.s), d->m);
 
->>>>>>> 9daabd6f
     status = scs(d, k, &sol, &info);
 
     setOutputField(&plhs[0], sol.x, d->n);
@@ -444,17 +359,7 @@
         if (d->c)
             scs_free(d->c);
 #endif
-<<<<<<< HEAD
-        if(d->A) {
-=======
         if (d->A) {
-#if !(DLONG > 0)
-            if (d->A->p)
-                scs_free(d->A->p);
-            if (d->A->i)
-                scs_free(d->A->i);
-#endif
->>>>>>> 9daabd6f
 #if FLOAT > 0
             if (d->A->x)
                 scs_free(d->A->x);
