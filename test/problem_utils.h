#ifndef PUTILS_H_GUARD
#define PUTILS_H_GUARD

#include "cones.h"
#include "linalg.h"
#include "linsys.h"
#include "minunit.h"
#include "rng.h"
#include "scs.h"
#include "scs_matrix.h"
#include "util.h"

#define _MAX_RAND_VAL (1073741823) /* 2^30 - 1 */

/* uniform random number in [-1,1] */
static scs_float rand_scs_float(void) {
  return 2 * (((scs_float)ran_arr_next()) / _MAX_RAND_VAL) - 1; /* in [-1, 1] */
}

void gen_random_prob_data(scs_int nnz, scs_int col_nnz, ScsData *d, ScsCone *k,
                          ScsSolution *opt_sol, scs_int seed) {
  scs_int n = d->n;
  scs_int m = d->m;
  ScsMatrix *A = d->A = (ScsMatrix *)scs_calloc(1, sizeof(ScsMatrix));
  scs_float *b = d->b = (scs_float *)scs_calloc(m, sizeof(scs_float));
  scs_float *c = d->c = (scs_float *)scs_calloc(n, sizeof(scs_float));
  scs_float *x = opt_sol->x = (scs_float *)scs_calloc(n, sizeof(scs_float));
  scs_float *y = opt_sol->y = (scs_float *)scs_calloc(m, sizeof(scs_float));
  scs_float *s = opt_sol->s = (scs_float *)scs_calloc(m, sizeof(scs_float));
  /* temporary variables */
  scs_float *z = (scs_float *)scs_calloc(m, sizeof(scs_float));
  ScsConeWork *tmp_cone_work;
  scs_int i, j, r, rn, rm;

  A->i = (scs_int *)scs_calloc(nnz, sizeof(scs_int));
  A->p = (scs_int *)scs_calloc((n + 1), sizeof(scs_int));
  A->x = (scs_float *)scs_calloc(nnz, sizeof(scs_float));
  A->n = d->n;
  A->m = d->m;
  /* y, s >= 0 and y'*s = 0 */
  for (i = 0; i < m; i++) {
    y[i] = z[i] = rand_scs_float();
  }
  tmp_cone_work = SCS(init_cone)(k, m);
  SCS(proj_dual_cone)(y, k, tmp_cone_work, SCS_NULL, SCS_NULL);
  SCS(finish_cone(tmp_cone_work));

  for (i = 0; i < m; i++) {
    b[i] = s[i] = y[i] - z[i];
  }

  for (i = 0; i < n; i++) {
    x[i] = rand_scs_float();
  }

  /*
   c = -A'*y
   b = A*x + s
   */
  ran_start(seed);
  A->p[0] = 0;
  for (j = 0; j < n; j++) { /* column */
    r = 0;
    for (i = 0; i < m && r < col_nnz; ++i) {
      /* generate a unique sorted array via Knuths alg */
      rn = m - i;
      rm = col_nnz - r;
      if ((ran_arr_next() % rn) < rm) {
        A->x[r + j * col_nnz] = rand_scs_float();
        A->i[r + j * col_nnz] = i;
        b[i] += A->x[r + j * col_nnz] * x[j];
        c[j] -= A->x[r + j * col_nnz] * y[i];
        r++;
      }
    }
    A->p[j + 1] = (j + 1) * col_nnz;
  }
  scs_free(z);
}

static scs_float get_dual_cone_dist(const scs_float *y, const ScsCone *k,
                                    ScsConeWork *c, scs_int m) {
  scs_float dist;
  scs_float *t = (scs_float *)scs_calloc(m, sizeof(scs_float));
  memcpy(t, y, m * sizeof(scs_float));
  SCS(proj_dual_cone)(t, k, c, SCS_NULL, SCS_NULL);
  dist = SCS(norm_inf_diff)(t, y, m);
  scs_free(t);
  return dist;
}

/* via moreau */
static scs_float get_pri_cone_dist(const scs_float *s, const ScsCone *k,
                                   ScsConeWork *c, scs_int m) {
  scs_float dist;
  scs_float *t = (scs_float *)scs_calloc(m, sizeof(scs_float));
  memcpy(t, s, m * sizeof(scs_float));
  SCS(scale_array)(t, -1.0, m);
  SCS(proj_dual_cone)(t, k, c, SCS_NULL, SCS_NULL);
  dist = SCS(norm_inf)(t, m); /* ||s - Pi_c(s)|| = ||Pi_c*(-s)|| */
  scs_free(t);
  return dist;
}

const char *verify_solution_correct(ScsData *d, ScsCone *k, ScsSettings *stgs,
                                    ScsInfo *info, ScsSolution *sol,
                                    scs_int status) {
  scs_int n = d->n, m = d->m;
  scs_float *x = sol->x;
  scs_float *y = sol->y;
  scs_float *s = sol->s;

  scs_float *c = d->c;
  scs_float *b = d->b;

  scs_float *primal = scs_calloc(m, sizeof(scs_float));
  scs_float *ax = scs_calloc(m, sizeof(scs_float));
  scs_float *dual = scs_calloc(n, sizeof(scs_float));
  scs_float *px = scs_calloc(n, sizeof(scs_float));
  scs_float *aty = scs_calloc(n, sizeof(scs_float));

  scs_float res_pri, res_dual, res_infeas, res_unbdd_a, res_unbdd_p;
  scs_float ctx, bty, xt_p_x, gap, pobj, dobj, sty;
  scs_float grl, prl, drl;

  scs_float sdist = NAN, ydist = NAN;

  ScsConeWork *cone_work = SCS(init_cone)(k, m);

  /**************** PRIMAL *********************/
  memset(ax, 0, m * sizeof(scs_float));
  /* Ax */
  SCS(accum_by_a)(d->A, x, ax);

  memcpy(primal, ax, m * sizeof(scs_float));
  /* Ax + s */
  SCS(add_scaled_array)(primal, s, m, 1.);

  /* unbounded residual |Ax + s| */
  res_unbdd_a = NORM(primal, m);

  /* Ax + s - b */
  SCS(add_scaled_array)(primal, b, m, -1.0);

  res_pri = NORM(primal, m);

  /**************** DUAL *********************/
  memset(px, 0, n * sizeof(scs_float));
  if (d->P) {
    /* px = Px */
    SCS(accum_by_p)(d->P, x, px);
    xt_p_x = SCS(dot)(px, x, n);
    res_unbdd_p = NORM(px, n);
  } else {
    xt_p_x = 0;
    res_unbdd_p = 0;
  }

  memset(aty, 0, n * sizeof(scs_float));
  /* aty = A'y */
  SCS(accum_by_atrans)(d->A, y, aty);
  res_infeas = NORM(aty, n);

  memcpy(dual, aty, n * sizeof(scs_float));
  /* Px + A'y */
  SCS(add_scaled_array)(dual, px, n, 1.);
  /* Px + A'y + c */
  SCS(add_scaled_array)(dual, c, n, 1.0);

  res_dual = NORM(dual, n);

  /**************** CONES *****************/

  if (status == SCS_SOLVED || status == SCS_UNBOUNDED) {
    sdist = get_pri_cone_dist(sol->s, k, cone_work, m);
  }
  if (status == SCS_SOLVED || status == SCS_INFEASIBLE) {
    ydist = get_dual_cone_dist(sol->y, k, cone_work, m);
  }

  /**************** OTHERS *****************/
  sty = SCS(dot)(y, s, m);

  bty = SCS(dot)(y, b, m);
  ctx = SCS(dot)(x, c, n);

  gap = ABS(xt_p_x + ctx + bty);
  pobj = xt_p_x / 2. + ctx;
  dobj = -xt_p_x / 2. - bty;

  /************** OPTIMALITY ****************/

  grl = MAX(MAX(ABS(xt_p_x), ABS(ctx)), ABS(bty));
  prl = MAX(MAX(NORM(b, m), NORM(s, m)), NORM(ax, m));
  drl = MAX(MAX(NORM(c, n), NORM(px, n)), NORM(aty, n));

  /**************** CLEANUP *****************/
  scs_free(primal);
  scs_free(dual);
  scs_free(px);
  scs_free(ax);
  scs_free(aty);
  SCS(finish_cone)(cone_work);

  /**************** ASSERTS *****************/
  if (status == SCS_SOLVED) {
    mu_assert_less("Primal residual ERROR", ABS(res_pri - info->res_pri),
                   1e-11);
    mu_assert_less("Dual residual ERROR", ABS(res_dual - info->res_dual),
                   1e-11);
    mu_assert_less("Gap ERROR", ABS(gap - info->gap), 1e-8 * (1 + ABS(gap)));
    mu_assert_less("Primal obj ERROR", ABS(pobj - info->pobj),
                   1e-9 * (1 + ABS(pobj)));
    mu_assert_less("Dual obj ERROR", ABS(dobj - info->dobj),
                   1e-9 * (1 + ABS(dobj)));
    /* slightly looser tol */
<<<<<<< HEAD
    mu_assert_less("Complementary slackness ERROR", ABS(sty), 1e-5);
=======
    mu_assert_less("Complementary slackness ERROR", ABS(sty),
                   1e-8 * MAX(NORM(s, m), NORM(y, m)));
>>>>>>> d48ce1b4
    mu_assert_less("s cone dist ERROR", ABS(sdist), 1e-5);
    mu_assert_less("y cone dist ERROR", ABS(ydist), 1e-5);

    mu_assert_less("Primal feas ERROR", res_pri,
                   stgs->eps_abs + stgs->eps_rel * prl);
    mu_assert_less("Dual feas ERROR", res_dual,
                   stgs->eps_abs + stgs->eps_rel * drl);
    mu_assert_less("Gap feas ERROR", gap, stgs->eps_abs + stgs->eps_rel * grl);


  } else if (status == SCS_INFEASIBLE) {
    mu_assert_less("Infeas ERROR", ABS(res_infeas - info->res_infeas), 1e-8);
    mu_assert_less("bty ERROR", ABS(bty + 1), 1e-12);
    mu_assert_less("y cone dist ERROR", ABS(ydist), 1e-5);
    mu_assert_less("Infeas invalid ERROR", res_infeas, stgs->eps_infeas);

  } else if (status == SCS_UNBOUNDED) {
    mu_assert_less("Unbdd_a ERROR", ABS(res_unbdd_a - info->res_unbdd_a), 1e-8);
    mu_assert_less("Unbdd_p ERROR", ABS(res_unbdd_p - info->res_unbdd_p), 1e-8);
    mu_assert_less("ctx ERROR", ABS(ctx + 1), 1e-12);
    mu_assert_less("s cone dist ERROR", ABS(sdist), 1e-5);
    mu_assert_less("Unbounded P invalid ERROR", res_unbdd_p, stgs->eps_infeas);
    mu_assert_less("Unbounded A invalid ERROR", res_unbdd_a, stgs->eps_infeas);

  } else {
    return "INVALID STATUS";
  }
  return 0;
}

#endif<|MERGE_RESOLUTION|>--- conflicted
+++ resolved
@@ -214,12 +214,8 @@
     mu_assert_less("Dual obj ERROR", ABS(dobj - info->dobj),
                    1e-9 * (1 + ABS(dobj)));
     /* slightly looser tol */
-<<<<<<< HEAD
-    mu_assert_less("Complementary slackness ERROR", ABS(sty), 1e-5);
-=======
     mu_assert_less("Complementary slackness ERROR", ABS(sty),
                    1e-8 * MAX(NORM(s, m), NORM(y, m)));
->>>>>>> d48ce1b4
     mu_assert_less("s cone dist ERROR", ABS(sdist), 1e-5);
     mu_assert_less("y cone dist ERROR", ABS(ydist), 1e-5);
 
