--- conflicted
+++ resolved
@@ -207,20 +207,12 @@
     mu_assert_less("Primal residual ERROR", ABS(res_pri - info->res_pri),
                    1e-11);
     mu_assert_less("Dual residual ERROR", ABS(res_dual - info->res_dual),
-<<<<<<< HEAD
-                   1e-12);
-=======
                    1e-11);
->>>>>>> 7bf61229
     mu_assert_less("Gap ERROR", ABS(gap - info->gap), 1e-8 * (1 + ABS(gap)));
     mu_assert_less("Primal obj ERROR", ABS(pobj - info->pobj),
                    1e-9 * (1 + ABS(pobj)));
     mu_assert_less("Dual obj ERROR", ABS(dobj - info->dobj),
                    1e-9 * (1 + ABS(dobj)));
-<<<<<<< HEAD
-=======
-
->>>>>>> 7bf61229
     /* slightly looser tol */
     mu_assert_less("Complementary slackness ERROR", ABS(sty), 1e-5);
     mu_assert_less("s cone dist ERROR", ABS(sdist), 1e-5);
