--- conflicted
+++ resolved
@@ -193,80 +193,6 @@
   scs_float accel_time;
 } ScsInfo;
 
-<<<<<<< HEAD
-/* the following structs are not exposed to user */
-
-/** Contains normalization variables. */
-typedef struct {
-  scs_float *D, *E; /* for normalization */
-  scs_float primal_scale, dual_scale;
-} ScsScaling;
-
-/** Holds residual information. */
-typedef struct {
-  scs_int last_iter;
-  scs_float xt_p_x;     /* x' P x  */
-  scs_float xt_p_x_tau; /* x'Px * tau^2 *not* divided out */
-  scs_float ctx;
-  scs_float ctx_tau; /* tau *not* divided out */
-  scs_float bty;
-  scs_float bty_tau; /* tau *not* divided out */
-  scs_float pobj;    /* primal objective */
-  scs_float dobj;    /* dual objective */
-  scs_float gap;     /* pobj - dobj */
-  scs_float tau;
-  scs_float kap;
-  scs_float res_pri;
-  scs_float res_dual;
-  scs_float res_infeas;
-  scs_float res_unbdd_p;
-  scs_float res_unbdd_a;
-  /* tau NOT divided out */
-  scs_float *ax, *ax_s, *px, *aty, *ax_s_btau, *px_aty_ctau;
-} ScsResiduals;
-
-/** Workspace for SCS */
-typedef struct {
-  /* x_prev = x from previous iteration */
-  scs_int time_limit_reached; /* set if the time-limit is reached */
-  scs_float *u, *u_t;
-  scs_float *v, *v_prev;
-  scs_float *rsk;                /* rsk [ r; s; kappa ] */
-  scs_float *h;                  /* h = [c; b] */
-  scs_float *g;                  /* g = (I + M)^{-1} h */
-  scs_float *lin_sys_warm_start; /* linear system warm-start (indirect only) */
-  scs_float *rho_y_vec; /* vector of rho y parameters (affects cone project) */
-  scs_float *diag_r;    /* vector of rho y parameters (affects cone project) */
-  AaWork *accel;        /* struct for acceleration workspace */
-  scs_float *b_orig, *c_orig;             /* original b and c vectors */
-  scs_float *b_normalized, *c_normalized; /* normalized b and c vectors */
-  scs_int m, n;                           /* A has m rows, n cols */
-  ScsMatrix *A;                           /* (possibly normalized) A matrix */
-  ScsMatrix *P;                           /* (possibly normalized) P matrix */
-  ScsLinSysWork *p;            /* struct populated by linear system solver */
-  ScsScaling *scal;            /* contains the re-scaling data */
-  ScsConeWork *cone_work;      /* workspace for the cone projection step */
-  scs_int *cone_boundaries;    /* array with boundaries of cones */
-  scs_int cone_boundaries_len; /* total length of cones */
-  /* normalized and unnormalized residuals */
-  ScsResiduals *r_orig, *r_normalized;
-  /* track x,y,s as alg progresses, tau *not* divided out */
-  ScsSolution *xys_orig, *xys_normalized;
-  /* updating scale params workspace */
-  scs_float sum_log_scale_factor;
-  scs_int last_scale_update_iter, n_log_scale_factor, scale_updates;
-  /* aa norm stat */
-  scs_float aa_norm;
-  scs_int rejected_accel_steps, accepted_accel_steps;
-  scs_float setup_time; /* time taken for setup phase (milliseconds) */
-  scs_float scale;      /* current scale parameter */
-  const ScsData *d;
-  const ScsCone *k;
-  const ScsSettings *stgs; /* contains solver settings specified by user */
-} ScsWork;
-
-=======
->>>>>>> 3f5d251f
 /*
  * Main library API.
  */
