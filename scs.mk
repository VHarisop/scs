--- conflicted
+++ resolved
@@ -39,13 +39,8 @@
 CFLAGS += -fPIC
 endif
 
-<<<<<<< HEAD
 CULDFLAGS += -lcudart -lcublas
-CUDAFLAGS = -g -Xcompiler -O3,-fPIC -Iinclude -I$(GPU)/include
-=======
-CULDFLAGS += -lcudart -lcublas -lcusparse
 CUDAFLAGS = $(CFLAGS) -I/usr/local/cuda/include -Wno-c++11-long-long # turn off annoying long-long warnings in cuda header files
->>>>>>> b3d9a976
 
 LINSYS = linsys
 DIRSRC = $(LINSYS)/direct
