from __future__ import print_function
from distutils.core import setup, Extension
from distutils.errors import *
#import os
from glob import glob
from platform import system
from numpy import get_include
from numpy.distutils.system_info import get_info, BlasNotFoundError 

def install_scs(USE_LAPACK, USE_64_BIT_BLAS, BLAS_STR, LAPACK_STR, USE_OPENMP, rootDir): 
    libraries = []
    if system() == 'Linux':
        libraries += ['rt']
    
    sources = ['scsmodule.c', ] + glob(rootDir + 'src/*.c') + glob(rootDir + 'linsys/*.c')
    include_dirs = [rootDir, rootDir + 'include', get_include(), rootDir + 'linsys']
    
<<<<<<< HEAD
    define_macros = [('PYTHON', None), ('DLONG', None)] 
=======
    define_macros = [('PYTHON', None), ('DLONG', None)]
    # define_macros = [('PYTHON', None), ('DLONG', None), ('EXTRAVERBOSE', None)] # for debugging
>>>>>>> 1cdf354f
    extra_compile_args = ["-O3"]
    library_dirs = []
    extra_link_args = []
    
    if USE_OPENMP:
        define_macros += [('OPENMP', None)]
        extra_compile_args += ['-fopenmp']
        extra_link_args += ['-lgomp']
    
    if USE_64_BIT_BLAS:
        define_macros += [('BLAS64', None)]
    
    blas_info = get_info(BLAS_STR)
    lapack_info = get_info(LAPACK_STR)
    if blas_info and lapack_info and USE_LAPACK:
        define_macros += [('LAPACK_LIB_FOUND', None)] + blas_info.pop('define_macros', []) + lapack_info.pop('define_macros', [])
        include_dirs += blas_info.pop('include_dirs', []) + lapack_info.pop('include_dirs', [])
        library_dirs += blas_info.pop('library_dirs', []) + lapack_info.pop('library_dirs', [])
        libraries += blas_info.pop('libraries', []) + lapack_info.pop('libraries', [])
        extra_link_args += blas_info.pop('extra_link_args', []) + lapack_info.pop('extra_link_args', [])
        extra_compile_args += blas_info.pop('extra_compile_args', []) + lapack_info.pop('extra_compile_args', [])
    
    _scs_direct = Extension(
                        name='_scs_direct',
                        sources=sources + glob(rootDir + 'linsys/direct/*.c'),
                        define_macros=define_macros,
                        include_dirs=include_dirs + [rootDir + 'linsys/direct/'],
                        library_dirs=library_dirs,
                        libraries=libraries,
                        extra_link_args=extra_link_args,
                        extra_compile_args=extra_compile_args
                        )
    
    _scs_indirect = Extension(
                        name='_scs_indirect',
                        sources=sources + glob(rootDir + 'linsys/indirect/*.c'),
                        define_macros=define_macros + [('INDIRECT', None)],
                        include_dirs=include_dirs + [rootDir + 'linsys/indirect/'],
                        library_dirs=library_dirs,
                        libraries=libraries,
                        extra_link_args=extra_link_args,
                        extra_compile_args=extra_compile_args
                        )
    setup(name='scs',
            version='1.0.7',
            author = 'Brendan O\'Donoghue',
            author_email = 'bodonoghue85@gmail.com',
            url = 'http://github.com/cvxgrp/scs',
            description='scs: splittling cone solver',
            py_modules=['scs'],
            ext_modules=[_scs_direct, _scs_indirect],
            requires=["numpy (>= 1.7)","scipy (>= 0.13.2)"],
            license = "GPLv3",
            long_description="Solves convex cone programs via operator splitting. Can solve: linear programs (LPs) second-order cone programs (SOCPs), semidefinite programs (SDPs), and exponential cone programs (ECPs). See http://github.com/cvxgrp/scs for more details."
            )

#####################################

# location of SCS root directory, containing 'src/' etc.
rootDir = '../'

# use 'export OMP_NUM_THREADS=16' to control num of threads (in that case use 16)
USE_OPENMP = False

# set to true if linking against blas/lapack libraries that use longs instead of ints for indices:
USE_64_BIT_BLAS = False

try:
    install_scs(USE_LAPACK=True, USE_64_BIT_BLAS=USE_64_BIT_BLAS, BLAS_STR='blas_opt', LAPACK_STR='lapack_opt', USE_OPENMP=USE_OPENMP, rootDir=rootDir)
except:
    try:
        install_scs(USE_LAPACK=True, USE_64_BIT_BLAS=USE_64_BIT_BLAS, BLAS_STR='blas', LAPACK_STR='lapack', USE_OPENMP=USE_OPENMP, rootDir=rootDir)
    except:
        install_scs(USE_LAPACK=False, USE_64_BIT_BLAS=USE_64_BIT_BLAS, BLAS_STR='', LAPACK_STR='', USE_OPENMP=USE_OPENMP, rootDir=rootDir)
        print("#############################################################################################")
        print("# failed to find blas/lapack libs, SCS cannot solve SDPs but can solve LPs, SOCPs, and ECPs #")
        print("# install blas/lapack and run this install script again to allow SCS to solve SDPs          #")
        print("#############################################################################################")
<|MERGE_RESOLUTION|>--- conflicted
+++ resolved
@@ -15,12 +15,8 @@
     sources = ['scsmodule.c', ] + glob(rootDir + 'src/*.c') + glob(rootDir + 'linsys/*.c')
     include_dirs = [rootDir, rootDir + 'include', get_include(), rootDir + 'linsys']
     
-<<<<<<< HEAD
-    define_macros = [('PYTHON', None), ('DLONG', None)] 
-=======
     define_macros = [('PYTHON', None), ('DLONG', None)]
     # define_macros = [('PYTHON', None), ('DLONG', None), ('EXTRAVERBOSE', None)] # for debugging
->>>>>>> 1cdf354f
     extra_compile_args = ["-O3"]
     library_dirs = []
     extra_link_args = []
