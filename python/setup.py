from __future__ import print_function
from glob import glob
from numpy import get_include
from numpy.distutils.system_info import get_info, BlasNotFoundError
from platform import system
from setuptools import setup, Extension
import argparse
import os
import sys

SCS_ARG_MARK = '--scs'

parser = argparse.ArgumentParser(description='Compilation args for SCS.')
parser.add_argument(SCS_ARG_MARK, dest='scs', action='store_true',
                    default=False, help='Put this first to ensure following arguments are parsed correctly')
parser.add_argument('--gpu', dest='gpu', action='store_true',
                    default=False, help='Also compile the GPU CUDA version of SCS')
parser.add_argument('--openmp', dest='openmp', action='store_true',
                    default=False, help='Compile with OpenMP multi-threading')
parser.add_argument('--float', dest='float32', action='store_true',
                    default=False, help='Use 32 bit (single precision) floats, default is 64 bit')
parser.add_argument('--extraverbose', dest='extraverbose', action='store_true',
                    default=False, help='Extra verbose SCS (for debugging)')
parser.add_argument('--int', dest='int32', action='store_true',
                    default=False, help='Use 32 bit ints, default is 64 bit (GPU code always uses 32 bit ints)')
parser.add_argument('--blas64', dest='blas64', action='store_true',
                    default=False, help='Use 64 bit ints for the blas/lapack libs')
parser.add_argument('--root_dir', dest='root_dir', action='store',
                    default='../', help='Location of SCS src directory')
args, unknown = parser.parse_known_args()

env_lib_dirs = os.environ.get('BLAS_LAPACK_LIB_PATHS', [])
env_libs = os.environ.get('BLAS_LAPACK_LIBS', [])

root_dir = args.root_dir
print(args)

# necessary to remove SCS args before passing to setup:
if SCS_ARG_MARK in sys.argv:
    sys.argv = sys.argv[0:sys.argv.index(SCS_ARG_MARK)]

def run_install():
    if env_lib_dirs or env_libs:
        print("using environment variables for blas/lapack libraries")
        env_vars = {}
        if env_lib_dirs:
            env_vars['library_dirs'] = env_lib_dirs.split(':')
        if env_libs:
            env_vars['libraries'] = env_libs.split(':')
        install_scs(blas_info=env_vars, lapack_info={})
        return

    # environment variables not set, using defaults instead
    try:
        print("using blas_opt / lapack_opt")
        install_scs(blas_info=get_info('blas_opt'), lapack_info=get_info('lapack_opt'))
        return
    except SystemExit as e: # catch permission denied error
        print("Failure. If setting custom params (e.g. --gpu) add %s to command line args before any custom params." % SCS_ARG_MARK)
        print(e)
        return
    except:
        pass # fall back to blas / lapack (not opt)

    print("blas_opt / lapack_opt install failed, trying blas / lapack")
    try:
        install_scs(blas_info=get_info('blas'), lapack_info=get_info('lapack'))
    except:
        install_scs(blas_info={}, lapack_info={})
        print("###############################################################################################")
        print("# failed to find blas/lapack libs, SCS cannot solve SDPs but can solve LPs, SOCPs, ECPs, PCPs #")
        print("# install blas/lapack and run this install script again to allow SCS to solve SDPs            #")
        print("#                                                                                             #")
        print("# scs will use environment variables BLAS_LAPACK_LIB_PATHS and BLAS_LAPACK_LIBS if set        #")
        print("# use this to link against blas/lapack libs that scs can't find on it's own, usage ex:        #")
        print("#        >> export BLAS_LAPACK_LIB_PATHS=/usr/lib/:/other/dir                                 #")
        print("#        >> export BLAS_LAPACK_LIBS=blas:lapack                                               #")
        print("#        >> python setup.py install                                                           #")
        print("###############################################################################################")


def install_scs(**kwargs):
    blas_info = kwargs['blas_info']
    lapack_info = kwargs['lapack_info']

    extra_compile_args = ["-O3"]
    library_dirs = []
    extra_link_args = []
    libraries = []
    extra_define_macros = []
    sources = ['scsmodule.c', ] + glob(root_dir + 'src/*.c') + glob(root_dir + 'linsys/*.c')
    include_dirs = [root_dir, root_dir + 'include', get_include(), root_dir + 'linsys']
    define_macros = [('PYTHON', None), ('CTRLC', 1), ('COPYAMATRIX', None)]

    if system() == 'Linux':
        libraries += ['rt']
    if args.float32:
        define_macros += [('FLOAT', 1)] # single precision floating point
    if args.extraverbose:
        define_macros += [('EXTRAVERBOSE', 999)] # for debugging
    if args.openmp:
        define_macros += [('OPENMP', 1)] # openMP multi-threading
        extra_compile_args += ['-fopenmp']
#        extra_link_args += ['-lgomp'] # breaks compilation
    if args.blas64:
        define_macros += [('BLAS64', 1)] # 64 bit blas
    if blas_info or lapack_info:
        define_macros += [('LAPACK_LIB_FOUND', None)] + blas_info.pop('define_macros', []) + lapack_info.pop('define_macros', [])
        include_dirs += blas_info.pop('include_dirs', []) + lapack_info.pop('include_dirs', [])
        library_dirs += blas_info.pop('library_dirs', []) + lapack_info.pop('library_dirs', [])
        libraries += blas_info.pop('libraries', []) + lapack_info.pop('libraries', [])
        extra_link_args += blas_info.pop('extra_link_args', []) + lapack_info.pop('extra_link_args', [])
        extra_compile_args += blas_info.pop('extra_compile_args', []) + lapack_info.pop('extra_compile_args', [])
    if not args.int32:
        extra_define_macros += [('DLONG', 1)] # longs for integer type

    _scs_direct = Extension(
                        name='_scs_direct',
<<<<<<< HEAD
                        sources=sources + glob(rootDir + 'linsys/direct/*.c'),
                        define_macros=define_macros + [('DLONG', None)],
                        include_dirs=include_dirs + [rootDir + 'linsys/direct/'],
=======
                        sources=sources + glob(root_dir + 'linsys/direct/*.c') + glob(root_dir + 'linsys/direct/external/*.c'),
                        define_macros=define_macros + extra_define_macros,
                        include_dirs=include_dirs + [root_dir + 'linsys/direct/', root_dir + 'linsys/direct/external/'],
>>>>>>> bee027c4
                        library_dirs=library_dirs,
                        libraries=libraries,
                        extra_link_args=extra_link_args,
                        extra_compile_args=extra_compile_args
                        )

    _scs_indirect = Extension(
                        name='_scs_indirect',
                        sources=sources + glob(root_dir + 'linsys/indirect/*.c'),
                        define_macros=define_macros + extra_define_macros + [('INDIRECT', None)],
                        include_dirs=include_dirs + [root_dir + 'linsys/indirect/'],
                        library_dirs=library_dirs,
                        libraries=libraries,
                        extra_link_args=extra_link_args,
                        extra_compile_args=extra_compile_args
                        )

    ext_modules = [_scs_direct, _scs_indirect]

    if args.gpu:
        _scs_gpu = Extension(
                        name='_scs_gpu',
                        sources=sources + glob(root_dir + 'linsys/gpu/*.c'),
                        define_macros=define_macros + [('GPU', None)],
<<<<<<< HEAD
                        include_dirs=include_dirs + [rootDir + 'linsys/gpu/', '/usr/local/cuda/include'],
                        library_dirs=library_dirs + ['/usr/local/cuda/lib'], # TODO fix lib location
                        libraries=libraries + ['cudart', 'cublas'],
=======
                        include_dirs=include_dirs + [root_dir + 'linsys/gpu/', '/usr/local/cuda/include'],
                        library_dirs=library_dirs + ['/usr/local/cuda/lib', '/usr/local/cuda/lib64'], # TODO probably not right for windows
                        libraries=libraries + ['cudart', 'cublas', 'cusparse'],
>>>>>>> bee027c4
                        extra_link_args=extra_link_args,
                        extra_compile_args=extra_compile_args
                        )
        ext_modules += [_scs_gpu]

    setup(name='scs',
            version='1.1.9',
            author = 'Brendan O\'Donoghue',
            author_email = 'bodonoghue85@gmail.com',
            url = 'http://github.com/cvxgrp/scs',
            description='scs: splitting conic solver',
            py_modules=['scs'],
            ext_modules=ext_modules,
            install_requires=["numpy >= 1.7","scipy >= 0.13.2"],
            license = "MIT",
            zip_safe=False,
            long_description="Solves convex cone programs via operator splitting. Can solve: linear programs (LPs), second-order cone programs (SOCPs), semidefinite programs (SDPs), exponential cone programs (ECPs), and power cone programs (PCPs), or problems with any combination of those cones. See http://github.com/cvxgrp/scs for more details."
            )

run_install()<|MERGE_RESOLUTION|>--- conflicted
+++ resolved
@@ -116,15 +116,9 @@
 
     _scs_direct = Extension(
                         name='_scs_direct',
-<<<<<<< HEAD
-                        sources=sources + glob(rootDir + 'linsys/direct/*.c'),
-                        define_macros=define_macros + [('DLONG', None)],
+                        sources=sources + glob(root_dir + 'linsys/direct/*.c'),
+                        define_macros=define_macros + extra_define_macros,
                         include_dirs=include_dirs + [rootDir + 'linsys/direct/'],
-=======
-                        sources=sources + glob(root_dir + 'linsys/direct/*.c') + glob(root_dir + 'linsys/direct/external/*.c'),
-                        define_macros=define_macros + extra_define_macros,
-                        include_dirs=include_dirs + [root_dir + 'linsys/direct/', root_dir + 'linsys/direct/external/'],
->>>>>>> bee027c4
                         library_dirs=library_dirs,
                         libraries=libraries,
                         extra_link_args=extra_link_args,
@@ -149,15 +143,9 @@
                         name='_scs_gpu',
                         sources=sources + glob(root_dir + 'linsys/gpu/*.c'),
                         define_macros=define_macros + [('GPU', None)],
-<<<<<<< HEAD
-                        include_dirs=include_dirs + [rootDir + 'linsys/gpu/', '/usr/local/cuda/include'],
-                        library_dirs=library_dirs + ['/usr/local/cuda/lib'], # TODO fix lib location
-                        libraries=libraries + ['cudart', 'cublas'],
-=======
                         include_dirs=include_dirs + [root_dir + 'linsys/gpu/', '/usr/local/cuda/include'],
                         library_dirs=library_dirs + ['/usr/local/cuda/lib', '/usr/local/cuda/lib64'], # TODO probably not right for windows
-                        libraries=libraries + ['cudart', 'cublas', 'cusparse'],
->>>>>>> bee027c4
+                        libraries=libraries + ['cudart', 'cublas'],
                         extra_link_args=extra_link_args,
                         extra_compile_args=extra_compile_args
                         )
