--- conflicted
+++ resolved
@@ -44,15 +44,9 @@
 
     _scs_direct = Extension(
                         name='_scs_direct',
-<<<<<<< HEAD
                         sources=sources + glob(rootDir + 'linsys/direct/*.c'),
-                        define_macros=define_macros,
+                        define_macros=define_macros + [('DLONG', None)],
                         include_dirs=include_dirs + [rootDir + 'linsys/direct/'],
-=======
-                        sources=sources + glob(rootDir + 'linsys/direct/*.c') + glob(rootDir + 'linsys/direct/external/*.c'),
-                        define_macros=define_macros + [('DLONG', None)],
-                        include_dirs=include_dirs + [rootDir + 'linsys/direct/', rootDir + 'linsys/direct/external/'],
->>>>>>> 47ca9fe2
                         library_dirs=library_dirs,
                         libraries=libraries,
                         extra_link_args=extra_link_args,
