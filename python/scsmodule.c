#include <Python.h>
#include "glbopts.h"
#include "scs.h"
#include "cones.h"
#include "linsys/amatrix.h"
#include "numpy/arrayobject.h"

/* IMPORTANT: This code now uses numpy array types. It is a private C module
 * in the sense that end users only see the front-facing Python code in
 * "scs.py"; hence, we can get away with the inputs being numpy arrays of
 * the CSC data structures.
 *
 * WARNING: This code also does not check that the data for the sparse
 * matrices are *actually* in column compressed storage for a sparse matrix.
 * The C module is not designed to be used stand-alone. If the data provided
 * does not correspond to a CSR matrix, this code will just crash inelegantly.
 * Please use the "solve" interface in scs.py.
 */

/* The PyInt variable is a PyLong in Python3.x.
 */
#if PY_MAJOR_VERSION >= 3
#define PyInt_AsLong PyLong_AsLong
#define PyInt_Check PyLong_Check
#endif


static int intType;
static int scs_floatType;

struct ScsPyData {
	PyArrayObject * Ax;
	PyArrayObject * b;
	PyArrayObject * c;
	PyArrayObject * x0;
	PyArrayObject * y0;
	PyArrayObject * s0;
};

/* Note, Python3.x may require special handling for the scs_int and scs_float
 * types. */
static int getIntType(void) {
	switch (sizeof(scs_int)) {
	case 1:
		return NPY_INT8;
	case 2:
		return NPY_INT16;
	case 4:
		return NPY_INT32;
	case 8:
		return NPY_INT64;
	default:
		return NPY_INT32; /* defaults to 4 byte int */
	}
}

static int getDoubleType(void) {
	/* known bug, if scs_float isn't "double", will cause aliasing in memory */
	return NPY_DOUBLE;
}

static PyArrayObject *getContiguous(PyArrayObject *array, int typenum) {
	/* gets the pointer to the block of contiguous C memory */
	/* the overhead should be small unless the numpy array has been */
	/* reordered in some way or the data type doesn't quite match */
	/* */
	/* the "new_owner" pointer has to have Py_DECREF called on it; it owns */
	/* the "new" array object created by PyArray_Cast */
	/* */
	static PyArrayObject *tmp_arr;
	PyArrayObject *new_owner;
	tmp_arr = PyArray_GETCONTIGUOUS(array);
	new_owner = (PyArrayObject *) PyArray_Cast(tmp_arr, typenum);
	Py_DECREF(tmp_arr);
	return new_owner;
}

static int printErr(char * key) {
	PySys_WriteStderr("error parsing '%s'\n", key);
	return -1;
}

static scs_int getWarmStart(char * key, scs_float ** x, PyArrayObject ** px0, scs_int l, PyObject * warm) {
    PyArrayObject *x0 = (PyArrayObject *) PyDict_GetItemString(warm, key);
	*x = scs_calloc(l, sizeof(scs_float));
    if (x0) {
		if (!PyArray_ISFLOAT(x0) || PyArray_NDIM(x0) != 1 || PyArray_DIM(x0,0) != l) {
			PySys_WriteStderr("Error parsing warm-start input\n");
			return 0;
		} else {
			*px0 = getContiguous(x0, scs_floatType);
			*x = (scs_float *) PyArray_DATA(*px0);
			return 1;
		}
	}
	return 0;
}

static int getConeArrDim(char * key, scs_int ** varr, scs_int * vsize, PyObject * cone) {
	/* get cone['key'] */
	scs_int i, n = 0;
	scs_int * q = NULL;
	PyObject *obj = PyDict_GetItemString(cone, key);
	if (obj) {
		if (PyList_Check(obj)) {
			n = PyList_Size(obj);
			q = scs_calloc(n, sizeof(scs_int));
			for (i = 0; i < n; ++i) {
				PyObject *qi = PyList_GetItem(obj, i);
	            if ( !( (PyInt_Check(qi) && ((q[i] = (scs_int) PyInt_AsLong(qi)) >= 0)) ||
	                        (PyLong_Check(qi) && ((q[i] = (scs_int) PyLong_AsLong(qi)) >= 0))) ) {
					return printErr(key);
	            }
			}
		} else if (PyInt_Check(obj) || PyLong_Check(obj)) {
			n = 1;
			q = scs_malloc(sizeof(scs_int));
            if ( !( (PyInt_Check(obj) && ((*q = (scs_int) PyInt_AsLong(obj)) >= 0)) ||
                        (PyLong_Check(obj) && ((*q = (scs_int) PyLong_AsLong(obj)) >= 0))) ) {
				return printErr(key);
			}
		} else {
			return printErr(key);
        }
        if (PyErr_Occurred()) {
            /* potentially could have been triggered before */
            return printErr(key);
        }
    }
    *vsize = n;
    *varr = q;
    return 0;
}

static int getConeFloatArr(char * key, scs_float ** varr, scs_int * vsize, PyObject * cone) {
    /* get cone['key'] */
    scs_int i, n = 0;
    scs_float * q = NULL;
    PyObject *obj = PyDict_GetItemString(cone, key);
    if (obj) {
        if (PyList_Check(obj)) {
            n = PyList_Size(obj);
            q = scs_calloc(n, sizeof(scs_float));
            for (i = 0; i < n; ++i) {
                PyObject *qi = PyList_GetItem(obj, i);
                q[i] = (scs_float) PyFloat_AsDouble(qi);
            }
        } else if (PyInt_Check(obj) || PyLong_Check(obj) || PyFloat_Check(obj)) {
            n = 1;
            q = scs_malloc(sizeof(scs_float));
            q[0] = (scs_float) PyFloat_AsDouble(obj);
        } else {
            return printErr(key);
        }
        if (PyErr_Occurred()) {
            /* potentially could have been triggered before */
            return printErr(key);
        }
    }
    *vsize = n;
    *varr = q;
    return 0;
}


static int getPosIntParam(char * key, scs_int * v, scs_int defVal, PyObject * opts) {
    *v = defVal;
    if (opts) {
        PyObject *obj = PyDict_GetItemString(opts, key);
        if (obj) {
            if ( !( (PyInt_Check(obj) && ((*v = (scs_int) PyInt_AsLong(obj)) >= 0)) ||
                        (PyLong_Check(obj) && ((*v = (scs_int) PyLong_AsLong(obj)) >= 0))) ) {
                return printErr(key);
            }
        }
    }
    return 0;
}

static void freePyData(Data * d, Cone * k, struct ScsPyData * ps) {
<<<<<<< HEAD
	if (ps->Ax) {
		Py_DECREF(ps->Ax);
	}
	if (ps->b) {
		Py_DECREF(ps->b);
	}
	if (ps->c) {
		Py_DECREF(ps->c);
	}
	if (ps->x0) {
		Py_DECREF(ps->x0);
	}
	if (ps->y0) {
		Py_DECREF(ps->y0);
	}
	if (ps->s0) {
		Py_DECREF(ps->s0);
	}
	if (k) {
		if (k->q)
			scs_free(k->q);
		if (k->s)
			scs_free(k->s);
		scs_free(k);
	}
	if (d) {
		if (d->A)
			scs_free(d->A);
		scs_free(d);
	}
=======
    if (ps->Ax) {
        Py_DECREF(ps->Ax);
    }
    if (ps->Ai) {
        Py_DECREF(ps->Ai);
    }
    if (ps->Ap) {
        Py_DECREF(ps->Ap);
    }
    if (ps->b) {
        Py_DECREF(ps->b);
    }
    if (ps->c) {
        Py_DECREF(ps->c);
    }
    if (ps->x0) {
        Py_DECREF(ps->x0);
    }
    if (ps->y0) {
        Py_DECREF(ps->y0);
    }
    if (ps->s0) {
        Py_DECREF(ps->s0);
    }
    if (k) {
        if (k->q)
            scs_free(k->q);
        if (k->s)
            scs_free(k->s);
        if (k->p)
            scs_free(k->p);
        scs_free(k);
    }
    if (d) {
        if (d->A)
            scs_free(d->A);
        if (d->stgs)
            scs_free(d->stgs);
        scs_free(d);
    }
>>>>>>> f696815b
}

static PyObject * finishWithErr(Data * d, Cone * k, struct ScsPyData * ps, char * str) {
	PyErr_SetString(PyExc_ValueError, str);
	freePyData(d, k, ps);
	return NULL;
}

static PyObject *version(PyObject* self) {
  return Py_BuildValue("s", SCS_VERSION);
}

static PyObject *csolve(PyObject* self, PyObject *args, PyObject *kwargs) {
	/* data structures for arguments */
	PyArrayObject *Ax, *c, *b;
	PyObject *cone, *warm = NULL;
	PyObject *verbose = NULL;
    PyObject *normalize = NULL;
    struct ScsPyData ps = { NULL, NULL, NULL, NULL, NULL, NULL };
	/* scs data structures */
	Data * d = scs_calloc(1, sizeof(Data));
    Cone * k = scs_calloc(1, sizeof(Cone));

    AMatrix * A;
	Sol sol = { 0 };
	Info info;
	static char *kwlist[] = { "shape", "Ax", "b", "c", "cone", "warm",
        "verbose", "normalize", "max_iters", "scale", "eps", "cg_rate", "alpha", "rho_x", NULL };
	
    /* parse the arguments and ensure they are the correct type */
#ifdef DLONG
	static char *argparse_string = "(ll)O!O!O!O!|O!O!O!lddddd";
#else
	static char *argparse_string = "(ii)O!O!O!O!|O!O!O!iddddd";
#endif
    npy_intp veclen[1];
    PyObject *x, *y, *s, *returnDict, *infoDict;
    
    d->stgs = scs_malloc(sizeof(Settings));

    /* set defaults */
	setDefaultSettings(d);

	if ( !PyArg_ParseTupleAndKeywords(args, kwargs, argparse_string, kwlist, 
        &(d->m), 
        &(d->n), 
        &PyArray_Type, &Ax,
        &PyArray_Type, &b, 
        &PyArray_Type, &c, 
        &PyDict_Type, &cone,
        &PyDict_Type, &warm,
        &PyBool_Type, &verbose,
        &PyBool_Type, &normalize,
        &(d->stgs->max_iters),
        &(d->stgs->scale),
        &(d->stgs->eps),
        &(d->stgs->cg_rate),
        &(d->stgs->alpha),
        &(d->stgs->rho_x)) ) {
        PySys_WriteStderr("error parsing inputs\n");
        return NULL; 
    }

	if (d->m < 0) {
		PyErr_SetString(PyExc_ValueError, "m must be a positive integer");
		return NULL;
	}

	if (d->n < 0) {
		PyErr_SetString(PyExc_ValueError, "n must be a positive integer");
		return NULL;
	}

	/* get the typenum for the primitive scs_int and scs_float types */
	intType = getIntType();
	scs_floatType = getDoubleType();

	/* set A */
	if (!PyArray_ISFLOAT(Ax) || PyArray_DIM(Ax,1) != d->m || PyArray_DIM(Ax,0) != d->n ) {
		return finishWithErr(d, k, &ps, "Ax must be a numpy array of floats of dim m times n (is this a row-major vs col-major order issue?)");
	}
	ps.Ax = getContiguous(Ax, scs_floatType);
    A = scs_malloc(sizeof(AMatrix));
<<<<<<< HEAD
	A->x = (scs_float *) PyArray_DATA(ps.Ax);
=======
	A->n = d->n;
    A->m = d->m;
    A->x = (scs_float *) PyArray_DATA(ps.Ax);
	A->i = (scs_int *) PyArray_DATA(ps.Ai);
	A->p = (scs_int *) PyArray_DATA(ps.Ap);
>>>>>>> f696815b
	d->A = A;
	
    /*d->Anz = d->Ap[d->n]; */
	/*d->Anz = PyArray_DIM(Ai,0); */
	/* set c */
	if (!PyArray_ISFLOAT(c) || PyArray_NDIM(c) != 1) {
		return finishWithErr(d, k, &ps, "c must be a dense numpy array with one dimension");
	}
	if (PyArray_DIM(c,0) != d->n) {
		return finishWithErr(d, k, &ps, "c has incompatible dimension with A");
	}
	ps.c = getContiguous(c, scs_floatType);
	d->c = (scs_float *) PyArray_DATA(ps.c);
	/* set b */
	if (!PyArray_ISFLOAT(b) || PyArray_NDIM(b) != 1) {
		return finishWithErr(d, k, &ps, "b must be a dense numpy array with one dimension");
	}
	if (PyArray_DIM(b,0) != d->m) {
		return finishWithErr(d, k, &ps, "b has incompatible dimension with A");
	}
	ps.b = getContiguous(b, scs_floatType);
	d->b = (scs_float *) PyArray_DATA(ps.b);
    
    if (getPosIntParam("f", &(k->f), 0, cone) < 0) {
		return finishWithErr(d, k, &ps, "failed to parse cone field f");
	}
	if (getPosIntParam("l", &(k->l), 0, cone) < 0) {
		return finishWithErr(d, k, &ps, "failed to parse cone field l");
	}
	if (getConeArrDim("q", &(k->q), &(k->qsize), cone) < 0) {
		return finishWithErr(d, k, &ps, "failed to parse cone field q");
	}
	if (getConeArrDim("s", &(k->s), &(k->ssize), cone) < 0) {
		return finishWithErr(d, k, &ps, "failed to parse cone field s");
	}
	if (getConeFloatArr("p", &(k->p), &(k->psize), cone) < 0) {
		return finishWithErr(d, k, &ps, "failed to parse cone field p");
	}
	if (getPosIntParam("ep", &(k->ep), 0, cone) < 0) {
		return finishWithErr(d, k, &ps, "failed to parse cone field ep");
	}
	if (getPosIntParam("ed", &(k->ed), 0, cone) < 0) {
		return finishWithErr(d, k, &ps, "failed to parse cone field ed");
	}

    d->stgs->verbose = verbose ? (scs_int) PyObject_IsTrue(verbose) : VERBOSE;
    d->stgs->normalize = normalize ? (scs_int) PyObject_IsTrue(normalize) : NORMALIZE;
    if(d->stgs->max_iters < 0) {
		return finishWithErr(d, k, &ps, "max_iters must be positive");
	}
    if(d->stgs->scale < 0) {
		return finishWithErr(d, k, &ps, "scale must be positive");
	}
    if(d->stgs->eps < 0) {
		return finishWithErr(d, k, &ps, "eps must be positive");
	}
    if(d->stgs->cg_rate < 0) {
		return finishWithErr(d, k, &ps, "cg_rate must be positive");
	}
    if(d->stgs->alpha < 0) {
		return finishWithErr(d, k, &ps, "alpha must be positive");
	}
    if(d->stgs->rho_x < 0) {
		return finishWithErr(d, k, &ps, "rho_x must be positive");
	}
	/* parse warm start if set */
    d->stgs->warm_start = WARM_START;
	if (warm) {
		d->stgs->warm_start = getWarmStart("x", &(sol.x), &(ps.x0), d->n, warm);
		d->stgs->warm_start |= getWarmStart("y", &(sol.y), &(ps.y0), d->m, warm);
		d->stgs->warm_start |= getWarmStart("s", &(sol.s), &(ps.s0), d->m, warm);
	}
	
    /* Solve! */
    scs(d, k, &sol, &info);

	/* create output (all data is *deep copied*) */
	/* x */
	/* matrix *x; */
	/* if(!(x = Matrix_New(n,1,DOUBLE))) */
	/*   return PyErr_NoMemory(); */
	/* memcpy(MAT_BUFD(x), mywork->x, n*sizeof(scs_float)); */
	veclen[0] = d->n;
	x = PyArray_SimpleNewFromData(1, veclen, NPY_DOUBLE, sol.x);

	/* y */
	/* matrix *y; */
	/* if(!(y = Matrix_New(p,1,DOUBLE))) */
	/*   return PyErr_NoMemory(); */
	/* memcpy(MAT_BUFD(y), mywork->y, p*sizeof(scs_float)); */
	veclen[0] = d->m;
	y = PyArray_SimpleNewFromData(1, veclen, NPY_DOUBLE, sol.y);

	/* s */
	/* matrix *s; */
	/* if(!(s = Matrix_New(m,1,DOUBLE))) */
	/*   return PyErr_NoMemory(); */
	/* memcpy(MAT_BUFD(s), mywork->s, m*sizeof(scs_float)); */
	veclen[0] = d->m;
	s = PyArray_SimpleNewFromData(1, veclen, NPY_DOUBLE, sol.s);

	infoDict = Py_BuildValue("{s:l,s:l,s:d,s:d,s:d,s:d,s:d,s:d,s:d,s:d,s:d,s:s}",
			"statusVal", (scs_int) info.statusVal, "iter", (scs_int) info.iter, "pobj", (scs_float) info.pobj,
			"dobj", (scs_float) info.dobj, "resPri", (scs_float) info.resPri, "resDual", (scs_float) info.resDual,
			"relGap", (scs_float) info.relGap, "resInfeas", (scs_float) info.resInfeas, "resUnbdd", (scs_float) info.resUnbdd,
			"solveTime", (scs_float) (info.solveTime), "setupTime", (scs_float) (info.setupTime),
			"status", info.status);

    returnDict = Py_BuildValue("{s:O,s:O,s:O,s:O}", "x", x, "y", y, "s", s, "info", infoDict);
	/* give up ownership to the return dictionary */
	Py_DECREF(x);
	Py_DECREF(y);
	Py_DECREF(s);
	Py_DECREF(infoDict);

	/* no longer need pointers to arrays that held primitives */
	freePyData(d, k, &ps);
	return returnDict;
}

static PyMethodDef scsMethods[] = {
    { "csolve", (PyCFunction) csolve, METH_VARARGS | METH_KEYWORDS, "Solve a convex cone problem using scs."},
    { "version", (PyCFunction)version, METH_NOARGS, "Version number for SCS."},
    { NULL, NULL, 0, NULL } /* sentinel */
};

/* Module initialization */
#if PY_MAJOR_VERSION >= 3
static struct PyModuleDef moduledef = {
	PyModuleDef_HEAD_INIT,
	"_scs", /* m_name */
	"Solve a convex cone problem using scs.", /* m_doc */
	-1, /* m_size */
	scsMethods, /* m_methods */
	NULL, /* m_reload */
	NULL, /* m_traverse */
	NULL, /* m_clear */
	NULL, /* m_free */
};
#endif

static PyObject* moduleinit(void) {
	PyObject* m;

#if PY_MAJOR_VERSION >= 3
	m = PyModule_Create(&moduledef);
#else
#ifdef INDIRECT
	m = Py_InitModule("_scs_indirect", scsMethods);
#else
	m = Py_InitModule("_scs_direct", scsMethods);
#endif
#endif

	/*if (import_array() < 0) return NULL; // for numpy arrays */
	/*if (import_cvxopt() < 0) return NULL; // for cvxopt support */

	if (m == NULL) {
		return NULL;
    }
	return m;
};

#if PY_MAJOR_VERSION >= 3
PyMODINIT_FUNC
#ifdef INDIRECT
PyInit__scs_indirect(void)
#else
PyInit__scs_direct(void)
#endif
{
	import_array(); /* for numpy arrays */
	return moduleinit();
}
#else
PyMODINIT_FUNC
#ifdef INDIRECT
init_scs_indirect(void)
#else
init_scs_direct(void)
#endif
{
	import_array(); /* for numpy arrays */
	moduleinit();
}
#endif<|MERGE_RESOLUTION|>--- conflicted
+++ resolved
@@ -178,46 +178,8 @@
 }
 
 static void freePyData(Data * d, Cone * k, struct ScsPyData * ps) {
-<<<<<<< HEAD
-	if (ps->Ax) {
-		Py_DECREF(ps->Ax);
-	}
-	if (ps->b) {
-		Py_DECREF(ps->b);
-	}
-	if (ps->c) {
-		Py_DECREF(ps->c);
-	}
-	if (ps->x0) {
-		Py_DECREF(ps->x0);
-	}
-	if (ps->y0) {
-		Py_DECREF(ps->y0);
-	}
-	if (ps->s0) {
-		Py_DECREF(ps->s0);
-	}
-	if (k) {
-		if (k->q)
-			scs_free(k->q);
-		if (k->s)
-			scs_free(k->s);
-		scs_free(k);
-	}
-	if (d) {
-		if (d->A)
-			scs_free(d->A);
-		scs_free(d);
-	}
-=======
     if (ps->Ax) {
         Py_DECREF(ps->Ax);
-    }
-    if (ps->Ai) {
-        Py_DECREF(ps->Ai);
-    }
-    if (ps->Ap) {
-        Py_DECREF(ps->Ap);
     }
     if (ps->b) {
         Py_DECREF(ps->b);
@@ -250,7 +212,6 @@
             scs_free(d->stgs);
         scs_free(d);
     }
->>>>>>> f696815b
 }
 
 static PyObject * finishWithErr(Data * d, Cone * k, struct ScsPyData * ps, char * str) {
@@ -279,7 +240,7 @@
 	Info info;
 	static char *kwlist[] = { "shape", "Ax", "b", "c", "cone", "warm",
         "verbose", "normalize", "max_iters", "scale", "eps", "cg_rate", "alpha", "rho_x", NULL };
-	
+
     /* parse the arguments and ensure they are the correct type */
 #ifdef DLONG
 	static char *argparse_string = "(ll)O!O!O!O!|O!O!O!lddddd";
@@ -288,18 +249,18 @@
 #endif
     npy_intp veclen[1];
     PyObject *x, *y, *s, *returnDict, *infoDict;
-    
+
     d->stgs = scs_malloc(sizeof(Settings));
 
     /* set defaults */
 	setDefaultSettings(d);
 
-	if ( !PyArg_ParseTupleAndKeywords(args, kwargs, argparse_string, kwlist, 
-        &(d->m), 
-        &(d->n), 
+	if ( !PyArg_ParseTupleAndKeywords(args, kwargs, argparse_string, kwlist,
+        &(d->m),
+        &(d->n),
         &PyArray_Type, &Ax,
-        &PyArray_Type, &b, 
-        &PyArray_Type, &c, 
+        &PyArray_Type, &b,
+        &PyArray_Type, &c,
         &PyDict_Type, &cone,
         &PyDict_Type, &warm,
         &PyBool_Type, &verbose,
@@ -311,7 +272,7 @@
         &(d->stgs->alpha),
         &(d->stgs->rho_x)) ) {
         PySys_WriteStderr("error parsing inputs\n");
-        return NULL; 
+        return NULL;
     }
 
 	if (d->m < 0) {
@@ -334,17 +295,11 @@
 	}
 	ps.Ax = getContiguous(Ax, scs_floatType);
     A = scs_malloc(sizeof(AMatrix));
-<<<<<<< HEAD
 	A->x = (scs_float *) PyArray_DATA(ps.Ax);
-=======
 	A->n = d->n;
     A->m = d->m;
-    A->x = (scs_float *) PyArray_DATA(ps.Ax);
-	A->i = (scs_int *) PyArray_DATA(ps.Ai);
-	A->p = (scs_int *) PyArray_DATA(ps.Ap);
->>>>>>> f696815b
 	d->A = A;
-	
+
     /*d->Anz = d->Ap[d->n]; */
 	/*d->Anz = PyArray_DIM(Ai,0); */
 	/* set c */
@@ -365,7 +320,7 @@
 	}
 	ps.b = getContiguous(b, scs_floatType);
 	d->b = (scs_float *) PyArray_DATA(ps.b);
-    
+
     if (getPosIntParam("f", &(k->f), 0, cone) < 0) {
 		return finishWithErr(d, k, &ps, "failed to parse cone field f");
 	}
@@ -415,7 +370,7 @@
 		d->stgs->warm_start |= getWarmStart("y", &(sol.y), &(ps.y0), d->m, warm);
 		d->stgs->warm_start |= getWarmStart("s", &(sol.s), &(ps.s0), d->m, warm);
 	}
-	
+
     /* Solve! */
     scs(d, k, &sol, &info);
 
