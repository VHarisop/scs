--- conflicted
+++ resolved
@@ -216,19 +216,11 @@
 
 static PyObject *csolve(PyObject* self, PyObject *args, PyObject *kwargs) {
 	/* data structures for arguments */
-<<<<<<< HEAD
 	PyArrayObject *Ax, *c, *b;
-	PyObject *cone, *warm = NULL;
-	PyObject *verbose = NULL;
-    PyObject *normalize = NULL;
-    struct ScsPyData ps = { NULL, NULL, NULL };
-=======
-	PyArrayObject *Ax, *Ai, *Ap, *c, *b;
 	PyObject *cone, *warm = SCS_NULL;
-    PyObject *verbose = SCS_NULL;
+	PyObject *verbose = SCS_NULL;
     PyObject *normalize = SCS_NULL;
-	struct ScsPyData ps = { SCS_NULL, SCS_NULL, SCS_NULL, SCS_NULL, SCS_NULL, };
->>>>>>> e3e009e4
+    struct ScsPyData ps = { SCS_NULL, SCS_NULL, SCS_NULL };
 	/* scs data structures */
 	Data * d = scs_calloc(1, sizeof(Data));
     Cone * k = scs_calloc(1, sizeof(Cone));
@@ -236,15 +228,8 @@
     AMatrix * A;
 	Sol sol = { 0 };
 	Info info;
-<<<<<<< HEAD
 	static char *kwlist[] = { "shape", "Ax", "b", "c", "cone", "warm",
-        "verbose", "normalize", "max_iters", "scale", "eps", "cg_rate", "alpha", "rho_x", NULL };
-
-=======
-	static char *kwlist[] = { "shape", "Ax", "Ai", "Ap", "b", "c", "cone", "warm",
         "verbose", "normalize", "max_iters", "scale", "eps", "cg_rate", "alpha", "rho_x", SCS_NULL };
-	
->>>>>>> e3e009e4
     /* parse the arguments and ensure they are the correct type */
 #ifdef DLONG
 	static char *argparse_string = "(ll)O!O!O!O!|O!O!O!lddddd";
@@ -276,11 +261,7 @@
         &(d->stgs->alpha),
         &(d->stgs->rho_x)) ) {
         PySys_WriteStderr("error parsing inputs\n");
-<<<<<<< HEAD
-        return NULL;
-=======
         return SCS_NULL; 
->>>>>>> e3e009e4
     }
 
 	if (d->m < 0) {
