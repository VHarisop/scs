#include <Python.h>
#include "glbopts.h"
#include "scs.h"
#include "cones.h"
#include "linsys/amatrix.h"
#include "numpy/arrayobject.h"

/* IMPORTANT: This code now uses numpy array types. It is a private C module
 * in the sense that end users only see the front-facing Python code in
 * "scs.py"; hence, we can get away with the inputs being numpy arrays of
 * the CSC data structures.
 *
 * WARNING: This code also does not check that the data for the sparse
 * matrices are *actually* in column compressed storage for a sparse matrix.
 * The C module is not designed to be used stand-alone. If the data provided
 * does not correspond to a CSR matrix, this code will just crash inelegantly.
 * Please use the "solve" interface in scs.py.
 */

/* The PyInt variable is a PyLong in Python3.x.
 */
#if PY_MAJOR_VERSION >= 3
#define PyInt_AsLong PyLong_AsLong
#define PyInt_Check PyLong_Check
#endif


static int intType;
static int pfloatType;

struct ScsPyData {
	PyArrayObject * Ax;
	PyArrayObject * b;
	PyArrayObject * c;
	PyArrayObject * x0;
	PyArrayObject * y0;
	PyArrayObject * s0;
};

/* Note, Python3.x may require special handling for the idxint and pfloat
 * types. */
static int getIntType(void) {
	switch (sizeof(idxint)) {
	case 1:
		return NPY_INT8;
	case 2:
		return NPY_INT16;
	case 4:
		return NPY_INT32;
	case 8:
		return NPY_INT64;
	default:
		return NPY_INT32; /* defaults to 4 byte int */
	}
}

static int getDoubleType(void) {
	/* known bug, if pfloat isn't "double", will cause aliasing in memory */
	return NPY_DOUBLE;
}

static PyArrayObject *getContiguous(PyArrayObject *array, int typenum) {
	/* gets the pointer to the block of contiguous C memory */
	/* the overhead should be small unless the numpy array has been */
	/* reordered in some way or the data type doesn't quite match */
	/* */
	/* the "new_owner" pointer has to have Py_DECREF called on it; it owns */
	/* the "new" array object created by PyArray_Cast */
	/* */
	static PyArrayObject *tmp_arr;
	PyArrayObject *new_owner;
	tmp_arr = PyArray_GETCONTIGUOUS(array);
	new_owner = (PyArrayObject *) PyArray_Cast(tmp_arr, typenum);
	Py_DECREF(tmp_arr);
	return new_owner;
}

static int printErr(char * key) {
	PySys_WriteStderr("error parsing '%s'", key);
	return -1;
}

static idxint getWarmStart(char * key, pfloat ** x, PyArrayObject ** px0, idxint l, PyObject * warm) {
    PyArrayObject *x0 = (PyArrayObject *) PyDict_GetItemString(warm, key);
	*x = scs_calloc(l, sizeof(pfloat));
    if (x0) {
		if (!PyArray_ISFLOAT(x0) || PyArray_NDIM(x0) != 1 || PyArray_DIM(x0,0) != l) {
			PySys_WriteStderr("Error parsing warm-start input\n");
			return 0;
		} else {
			*px0 = getContiguous(x0, pfloatType);
			*x = (pfloat *) PyArray_DATA(*px0);
			return 1;
		}
	}
	return 0;
}

static int getConeArrDim(char * key, idxint ** varr, idxint * vsize, PyObject * cone) {
	/* get cone['key'] */
	idxint i, n = 0;
	idxint * q = NULL;
	PyObject *obj = PyDict_GetItemString(cone, key);
	if (obj) {
		if (PyList_Check(obj)) {
			n = PyList_Size(obj);
			q = scs_calloc(n, sizeof(idxint));
			for (i = 0; i < n; ++i) {
				PyObject *qi = PyList_GetItem(obj, i);
	            if ( !( (PyInt_Check(qi) && ((q[i] = (idxint) PyInt_AsLong(qi)) >= 0)) ||
	                        (PyLong_Check(qi) && ((q[i] = (idxint) PyLong_AsLong(qi)) >= 0))) ) {
					return printErr(key);
	            }
			}
		} else if (PyInt_Check(obj) || PyLong_Check(obj)) {
			n = 1;
			q = scs_malloc(sizeof(idxint));
            if ( !( (PyInt_Check(obj) && ((*q = (idxint) PyInt_AsLong(obj)) >= 0)) ||
                        (PyLong_Check(obj) && ((*q = (idxint) PyLong_AsLong(obj)) >= 0))) ) {
				return printErr(key);
			}
		} else {
			return printErr(key);
		}
	}
	*vsize = n;
	*varr = q;
	return 0;
}

static int getPosIntParam(char * key, idxint * v, idxint defVal, PyObject * opts) {
    *v = defVal;
    if (opts) {
        PyObject *obj = PyDict_GetItemString(opts, key);
        if (obj) {
            if ( !( (PyInt_Check(obj) && ((*v = (idxint) PyInt_AsLong(obj)) >= 0)) ||
                        (PyLong_Check(obj) && ((*v = (idxint) PyLong_AsLong(obj)) >= 0))) ) {
                return printErr(key);
            }
        }
    }
    return 0;
}

static void freePyData(Data * d, Cone * k, struct ScsPyData * ps) {
	if (ps->Ax) {
		Py_DECREF(ps->Ax);
	}
	if (ps->b) {
		Py_DECREF(ps->b);
	}
	if (ps->c) {
		Py_DECREF(ps->c);
	}
	if (ps->x0) {
		Py_DECREF(ps->x0);
	}
	if (ps->y0) {
		Py_DECREF(ps->y0);
	}
	if (ps->s0) {
		Py_DECREF(ps->s0);
	}
	if (k) {
		if (k->q)
			scs_free(k->q);
		if (k->s)
			scs_free(k->s);
		scs_free(k);
	}
	if (d) {
		if (d->A)
			scs_free(d->A);
		scs_free(d);
	}
}

static PyObject * finishWithErr(Data * d, Cone * k, struct ScsPyData * ps, char * str) {
	PyErr_SetString(PyExc_ValueError, str);
	freePyData(d, k, ps);
	return NULL;
}

static PyObject *csolve(PyObject* self, PyObject *args, PyObject *kwargs) {
<<<<<<< HEAD
	/* Expects a function call
	 *     sol = csolve((m,n),Ax,b,c,cone,opts)
	 * where
	 *
	 * the pair (m,n) corresponds to:
	 *    `m`: the rows of A, must agree with the length of b
	 *    `n`: the cols of A, must agree with the length of c
	 * `c` is a Numpy array of doubles
	 * "A" is a sparse matrix in column compressed storage. "Ax" are the values,
	 * `Ax` is a Numpy array of doubles
	 * `b` is a Numpy array of doubles
	 * `cone` is a dictionary with
	 *    `cone['l']` an integer specifying the dimension of positive orthant cone
	 *    `cone['q']` a *list* specifying dimensions of second-order cones
	 *
	 * This call will solve the problem
	 *
	 *    minimize     c'*x
	 *    subject to   A*x + s = b
	 *                 s \in K
	 *
	 * The code returns a Python dictionary with keys 'x', 'y', 's' and 'info'.
	 * These correspond to the following:
	 *
	 * `x`: primal variables
	 * `y`: dual variables for conic constraints
	 * `s`: slacks for Ax + s = b, s \in K
	 * `info`: another dictionary with the following fields:
	 */

	/* data structures for arguments */
	PyArrayObject *Ax, *c, *b;
	PyObject *cone, *opts, *warm = NULL;
	struct ScsPyData ps = { NULL, NULL, NULL, NULL, NULL, NULL };
=======
	/* data structures for arguments */
	PyArrayObject *Ax, *Ai, *Ap, *c, *b;
	PyObject *cone, *warm = NULL;
    PyObject *verbose = NULL;
    PyObject *normalize = NULL;
	struct ScsPyData ps = { NULL, NULL, NULL, NULL, NULL, NULL, NULL, NULL };
>>>>>>> bb618c6b
	/* scs data structures */
	Data * d = scs_calloc(sizeof(Data), 1);
	Cone * k = scs_calloc(sizeof(Cone), 1);
    AMatrix * A;
	Sol sol = { 0 };
	Info info;
<<<<<<< HEAD
	static char *kwlist[] = { "shape", "Ax", "b", "c", "cone", "opts", "warm", NULL };
	/* parse the arguments and ensure they are the correct type */
=======
	static char *kwlist[] = { "shape", "Ax", "Ai", "Ap", "b", "c", "cone", "warm",
        "verbose", "normalize", "max_iters", "scale", "eps", "cg_rate", "alpha", "rho_x", NULL };
	
    /* parse the arguments and ensure they are the correct type */
>>>>>>> bb618c6b
#ifdef DLONG
	static char *argparse_string = "(ll)O!O!O!O!O!O!|O!O!O!O!lddddd";
#else
	static char *argparse_string = "(ii)O!O!O!O!O!O!|O!O!O!O!iddddd";
#endif
    npy_intp veclen[1];
    PyObject *x, *y, *s, *returnDict, *infoDict;
<<<<<<< HEAD

	if (!PyArg_ParseTupleAndKeywords(args, kwargs, argparse_string, kwlist, &(d->m), &(d->n), &PyArray_Type, &Ax,
			&PyArray_Type, &b, &PyArray_Type, &c, &PyDict_Type, &cone,
			&PyDict_Type, &opts, &PyDict_Type, &warm)) {
		return NULL;
	}
=======
    
    /* set defaults */
    d->maxIters = MAX_ITERS;
    d->scale = SCALE;
    d->eps = EPS;
    d->cgRate = CG_RATE;
    d->alpha = ALPHA;
    d->rhoX = RHO_X;

	if ( !PyArg_ParseTupleAndKeywords(args, kwargs, argparse_string, kwlist, 
        &(d->m), 
        &(d->n), 
        &PyArray_Type, &Ax,
		&PyArray_Type, &Ai, 
        &PyArray_Type, &Ap, 
        &PyArray_Type, &b, 
        &PyArray_Type, &c, 
        &PyDict_Type, &cone,
        &PyDict_Type, &warm,
        &PyBool_Type, &verbose,
        &PyBool_Type, &normalize,
        &(d->maxIters),
        &(d->scale),
        &(d->eps),
        &(d->cgRate),
        &(d->alpha),
        &(d->rhoX)) ) { 
        PySys_WriteStderr("error parsing inputs");
        return NULL; 
    }
>>>>>>> bb618c6b

	if (d->m < 0) {
		PyErr_SetString(PyExc_ValueError, "m must be a positive integer");
		return NULL;
	}

	if (d->n < 0) {
		PyErr_SetString(PyExc_ValueError, "n must be a positive integer");
		return NULL;
	}

	/* get the typenum for the primitive idxint and pfloat types */
	intType = getIntType();
	pfloatType = getDoubleType();

	/* set A */
	if (!PyArray_ISFLOAT(Ax) || PyArray_DIM(Ax,1) != d->m || PyArray_DIM(Ax,0) != d->n ) {
		return finishWithErr(d, k, &ps, "Ax must be a numpy array of floats of dim m times n (is this a row-major vs col-major order issue?)");
	}
	ps.Ax = getContiguous(Ax, pfloatType);
    A = scs_malloc(sizeof(AMatrix));
	A->x = (pfloat *) PyArray_DATA(ps.Ax);
	d->A = A;
	/*d->Anz = d->Ap[d->n]; */
	/*d->Anz = PyArray_DIM(Ai,0); */
	/* set c */
	if (!PyArray_ISFLOAT(c) || PyArray_NDIM(c) != 1) {
		return finishWithErr(d, k, &ps, "c must be a dense numpy array with one dimension");
	}
	if (PyArray_DIM(c,0) != d->n) {
		return finishWithErr(d, k, &ps, "c has incompatible dimension with A");
	}
	ps.c = getContiguous(c, pfloatType);
	d->c = (pfloat *) PyArray_DATA(ps.c);
	/* set b */
	if (!PyArray_ISFLOAT(b) || PyArray_NDIM(b) != 1) {
		return finishWithErr(d, k, &ps, "b must be a dense numpy array with one dimension");
	}
	if (PyArray_DIM(b,0) != d->m) {
		return finishWithErr(d, k, &ps, "b has incompatible dimension with A");
	}
	ps.b = getContiguous(b, pfloatType);
	d->b = (pfloat *) PyArray_DATA(ps.b);

    d->verbose = verbose ? (idxint) PyObject_IsTrue(verbose) : 0;
    d->normalize = normalize ? (idxint) PyObject_IsTrue(normalize) : 0;

    if (getPosIntParam("f", &(k->f), 0, cone) < 0) {
		return finishWithErr(d, k, &ps, "failed to parse cone field f");
	}
	if (getPosIntParam("l", &(k->l), 0, cone) < 0) {
		return finishWithErr(d, k, &ps, "failed to parse cone field l");
	}
	if (getConeArrDim("q", &(k->q), &(k->qsize), cone) < 0) {
		return finishWithErr(d, k, &ps, "failed to parse cone field q");
	}
	if (getConeArrDim("s", &(k->s), &(k->ssize), cone) < 0) {
		return finishWithErr(d, k, &ps, "failed to parse cone field s");
	}
	if (getPosIntParam("ep", &(k->ep), 0, cone) < 0) {
		return finishWithErr(d, k, &ps, "failed to parse cone field ep");
	}
	if (getPosIntParam("ed", &(k->ed), 0, cone) < 0) {
		return finishWithErr(d, k, &ps, "failed to parse cone field ed");
	}

    d->verbose = verbose ? (idxint) PyObject_IsTrue(verbose) : 0;
    d->normalize = normalize ? (idxint) PyObject_IsTrue(normalize) : 0;
    if(d->maxIters < 0) {
		return finishWithErr(d, k, &ps, "max_iters must be positive");
	}
    if(d->scale < 0) {
		return finishWithErr(d, k, &ps, "scale must be positive");
	}
    if(d->eps < 0) {
		return finishWithErr(d, k, &ps, "eps must be positive");
	}
    if(d->cgRate < 0) {
		return finishWithErr(d, k, &ps, "cg_rate must be positive");
	}
    if(d->alpha < 0) {
		return finishWithErr(d, k, &ps, "alpha must be positive");
	}
    if(d->rhoX < 0) {
		return finishWithErr(d, k, &ps, "rho_x must be positive");
	}
	/* parse warm start if set */
    d->warmStart = WARM_START;
	if (warm) {
		d->warmStart = getWarmStart("x", &(sol.x), &(ps.x0), d->n, warm);
		d->warmStart |= getWarmStart("y", &(sol.y), &(ps.y0), d->m, warm);
		d->warmStart |= getWarmStart("s", &(sol.s), &(ps.s0), d->m, warm);
	}
	
    /* Solve! */
    scs(d, k, &sol, &info);

	/* create output (all data is *deep copied*) */
	/* x */
	/* matrix *x; */
	/* if(!(x = Matrix_New(n,1,DOUBLE))) */
	/*   return PyErr_NoMemory(); */
	/* memcpy(MAT_BUFD(x), mywork->x, n*sizeof(pfloat)); */
	veclen[0] = d->n;
	x = PyArray_SimpleNewFromData(1, veclen, NPY_DOUBLE, sol.x);

	/* y */
	/* matrix *y; */
	/* if(!(y = Matrix_New(p,1,DOUBLE))) */
	/*   return PyErr_NoMemory(); */
	/* memcpy(MAT_BUFD(y), mywork->y, p*sizeof(pfloat)); */
	veclen[0] = d->m;
	y = PyArray_SimpleNewFromData(1, veclen, NPY_DOUBLE, sol.y);

	/* s */
	/* matrix *s; */
	/* if(!(s = Matrix_New(m,1,DOUBLE))) */
	/*   return PyErr_NoMemory(); */
	/* memcpy(MAT_BUFD(s), mywork->s, m*sizeof(pfloat)); */
	veclen[0] = d->m;
	s = PyArray_SimpleNewFromData(1, veclen, NPY_DOUBLE, sol.s);

	infoDict = Py_BuildValue("{s:l,s:l,s:d,s:d,s:d,s:d,s:d,s:d,s:d,s:s}", "statusVal",
			(idxint) info.statusVal, "iter", (idxint) info.iter, "pobj", (pfloat) info.pobj, "dobj", (pfloat) info.dobj,
			"resPri", (pfloat) info.resPri, "resDual", (pfloat) info.resDual, "relGap", (pfloat) info.relGap,
			"solveTime", (pfloat) (info.solveTime / 1e3), "setupTime", (pfloat) (info.setupTime / 1e3), "status",
			info.status);

    returnDict = Py_BuildValue("{s:O,s:O,s:O,s:O}", "x", x, "y", y, "s", s, "info", infoDict);
	/* give up ownership to the return dictionary */
	Py_DECREF(x);
	Py_DECREF(y);
	Py_DECREF(s);
	Py_DECREF(infoDict);

	/* no longer need pointers to arrays that held primitives */
	freePyData(d, k, &ps);
	return returnDict;
}

static PyMethodDef scsMethods[] = { { "csolve", (PyCFunction) csolve, METH_VARARGS | METH_KEYWORDS,
		"Solve a convex cone problem using scs." }, { NULL, NULL, 0, NULL } /* sentinel */
};

/* Module initialization */
#if PY_MAJOR_VERSION >= 3
static struct PyModuleDef moduledef = {
	PyModuleDef_HEAD_INIT,
	"_scs", /* m_name */
	"Solve a convex cone problem using scs.", /* m_doc */
	-1, /* m_size */
	scsMethods, /* m_methods */
	NULL, /* m_reload */
	NULL, /* m_traverse */
	NULL, /* m_clear */
	NULL, /* m_free */
};
#endif

static PyObject* moduleinit(void) {
	PyObject* m;

#if PY_MAJOR_VERSION >= 3
	m = PyModule_Create(&moduledef);
#else
#ifdef INDIRECT
	m = Py_InitModule("_scs_indirect", scsMethods);
#else
	m = Py_InitModule("_scs_direct", scsMethods);
#endif
#endif

	/*if (import_array() < 0) return NULL; // for numpy arrays */
	/*if (import_cvxopt() < 0) return NULL; // for cvxopt support */

	if (m == NULL)
		return NULL;

	return m;
}
;

#if PY_MAJOR_VERSION >= 3
PyMODINIT_FUNC
#ifdef INDIRECT
PyInit__scs_indirect(void)
#else
PyInit__scs_direct(void)
#endif
{
	import_array(); /* for numpy arrays */
	return moduleinit();
}
#else
PyMODINIT_FUNC
#ifdef INDIRECT
init_scs_indirect(void)
#else
init_scs_direct(void)
#endif
{
	import_array(); /* for numpy arrays */
	moduleinit();
}
#endif<|MERGE_RESOLUTION|>--- conflicted
+++ resolved
@@ -182,79 +182,29 @@
 }
 
 static PyObject *csolve(PyObject* self, PyObject *args, PyObject *kwargs) {
-<<<<<<< HEAD
-	/* Expects a function call
-	 *     sol = csolve((m,n),Ax,b,c,cone,opts)
-	 * where
-	 *
-	 * the pair (m,n) corresponds to:
-	 *    `m`: the rows of A, must agree with the length of b
-	 *    `n`: the cols of A, must agree with the length of c
-	 * `c` is a Numpy array of doubles
-	 * "A" is a sparse matrix in column compressed storage. "Ax" are the values,
-	 * `Ax` is a Numpy array of doubles
-	 * `b` is a Numpy array of doubles
-	 * `cone` is a dictionary with
-	 *    `cone['l']` an integer specifying the dimension of positive orthant cone
-	 *    `cone['q']` a *list* specifying dimensions of second-order cones
-	 *
-	 * This call will solve the problem
-	 *
-	 *    minimize     c'*x
-	 *    subject to   A*x + s = b
-	 *                 s \in K
-	 *
-	 * The code returns a Python dictionary with keys 'x', 'y', 's' and 'info'.
-	 * These correspond to the following:
-	 *
-	 * `x`: primal variables
-	 * `y`: dual variables for conic constraints
-	 * `s`: slacks for Ax + s = b, s \in K
-	 * `info`: another dictionary with the following fields:
-	 */
-
 	/* data structures for arguments */
 	PyArrayObject *Ax, *c, *b;
 	PyObject *cone, *opts, *warm = NULL;
-	struct ScsPyData ps = { NULL, NULL, NULL, NULL, NULL, NULL };
-=======
-	/* data structures for arguments */
-	PyArrayObject *Ax, *Ai, *Ap, *c, *b;
-	PyObject *cone, *warm = NULL;
-    PyObject *verbose = NULL;
+	PyObject *verbose = NULL;
     PyObject *normalize = NULL;
-	struct ScsPyData ps = { NULL, NULL, NULL, NULL, NULL, NULL, NULL, NULL };
->>>>>>> bb618c6b
+    struct ScsPyData ps = { NULL, NULL, NULL, NULL, NULL, NULL };
 	/* scs data structures */
 	Data * d = scs_calloc(sizeof(Data), 1);
 	Cone * k = scs_calloc(sizeof(Cone), 1);
     AMatrix * A;
 	Sol sol = { 0 };
 	Info info;
-<<<<<<< HEAD
-	static char *kwlist[] = { "shape", "Ax", "b", "c", "cone", "opts", "warm", NULL };
-	/* parse the arguments and ensure they are the correct type */
-=======
-	static char *kwlist[] = { "shape", "Ax", "Ai", "Ap", "b", "c", "cone", "warm",
+	static char *kwlist[] = { "shape", "Ax", "b", "c", "cone", "warm",
         "verbose", "normalize", "max_iters", "scale", "eps", "cg_rate", "alpha", "rho_x", NULL };
 	
     /* parse the arguments and ensure they are the correct type */
->>>>>>> bb618c6b
 #ifdef DLONG
-	static char *argparse_string = "(ll)O!O!O!O!O!O!|O!O!O!O!lddddd";
-#else
-	static char *argparse_string = "(ii)O!O!O!O!O!O!|O!O!O!O!iddddd";
+	static char *argparse_string = "(ll)O!O!O!O!|O!O!O!O!lddddd";
+#else
+	static char *argparse_string = "(ii)O!O!O!O!|O!O!O!O!iddddd";
 #endif
     npy_intp veclen[1];
     PyObject *x, *y, *s, *returnDict, *infoDict;
-<<<<<<< HEAD
-
-	if (!PyArg_ParseTupleAndKeywords(args, kwargs, argparse_string, kwlist, &(d->m), &(d->n), &PyArray_Type, &Ax,
-			&PyArray_Type, &b, &PyArray_Type, &c, &PyDict_Type, &cone,
-			&PyDict_Type, &opts, &PyDict_Type, &warm)) {
-		return NULL;
-	}
-=======
     
     /* set defaults */
     d->maxIters = MAX_ITERS;
@@ -285,7 +235,6 @@
         PySys_WriteStderr("error parsing inputs");
         return NULL; 
     }
->>>>>>> bb618c6b
 
 	if (d->m < 0) {
 		PyErr_SetString(PyExc_ValueError, "m must be a positive integer");
