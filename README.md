SCS
====

![Build Status](https://github.com/cvxgrp/scs/actions/workflows/build.yml/badge.svg)


SCS (`splitting conic solver`) is a numerical optimization package for solving
large-scale convex cone problems, based on our paper [Conic Optimization via
Operator Splitting and Homogeneous Self-Dual
Embedding](http://www.stanford.edu/~boyd/papers/scs.html). It is written in C
and can be used in other C, C++,
[Python](https://github.com/bodono/scs-python),
[Matlab](https://github.com/bodono/scs-matlab),
[R](https://github.com/bodono/scs-r),
[Julia](https://github.com/JuliaOpt/SCS.jl), and
[Ruby](https://github.com/ankane/scs),
programs via the linked
interfaces. It can also be called as a solver from convex optimization
toolboxes [CVX](http://cvxr.com/cvx/) (3.0 or later),
[CVXPY](https://github.com/cvxgrp/cvxpy),
[Convex.jl](https://github.com/JuliaOpt/Convex.jl), and
[Yalmip](https://github.com/johanlofberg/YALMIP).

<<<<<<< HEAD
The current version is `3.0.0`. If you wish to cite SCS, please use the
=======
The current version is `2.1.4`. If you wish to cite SCS, please use the
>>>>>>> 29b1dbab
following:
```
@article{ocpb:16,
    author       = {B. O'Donoghue and E. Chu and N. Parikh and S. Boyd},
    title        = {Conic Optimization via Operator Splitting and Homogeneous Self-Dual Embedding},
    journal      = {Journal of Optimization Theory and Applications},
    month        = {June},
    year         = {2016},
    volume       = {169},
    number       = {3},
    pages        = {1042-1068},
    url          = {http://stanford.edu/~boyd/papers/scs.html},
}
@misc{scs,
    author       = {B. O'Donoghue and E. Chu and N. Parikh and S. Boyd},
<<<<<<< HEAD
    title        = {{SCS}: Splitting Conic Solver, version 3.0.0},
=======
    title        = {{SCS}: Splitting Conic Solver, version 2.1.4},
>>>>>>> 29b1dbab
    howpublished = {\url{https://github.com/cvxgrp/scs}},
    month        = nov,
    year         = 2019
}
```

----
SCS numerically solves convex cone programs using the alternating direction
method of multipliers
([ADMM](http://web.stanford.edu/~boyd/papers/admm_distr_stats.html)).  It
returns solutions to both the primal and dual problems if the problem is
feasible, or a certificate of infeasibility otherwise. It solves the following
primal cone problem:

```
minimize        c'x
subject to      Ax + s = b
                s in K
```
over variables `x` and `s`, where `A`, `b` and `c` are user-supplied data and
`K` is a user-defined convex cone.  The dual problem is given by
```
maximize        -b'y
subject to      -A'y == c
                y in K^*
```
over variable `y`, where `K^*` denotes the dual cone to `K`.

The cone `K` can be any Cartesian product of the following primitive cones:
+ zero cone `{x | x = 0 }` (dual to the free cone `{x | x in R}`)
+ positive orthant `{x | x >= 0}`
+ second-order cone `{(t,x) | ||x||_2 <= t}`
+ positive semidefinite cone `{ X | min(eig(X)) >= 0, X = X^T }`
+ exponential cone `{(x,y,z) | y e^(x/y) <= z, y>0 }`
+ dual exponential cone `{(u,v,w) | −u e^(v/u) <= e w, u<0}`
+ power cone `{(x,y,z) | x^a * y^(1-a) >= |z|, x>=0, y>=0}`
+ dual power cone `{(u,v,w) | (u/a)^a * (v/(1-a))^(1-a) >= |w|, u>=0, v>=0}`

The rows of the data matrix `A` correspond to the cones in `K`.  **The rows of
`A` must be in the order of the cones given above, i.e., first come the rows
that correspond to the zero/free cones, then those that correspond to the
positive orthants, then SOCs, etc.** For a `k` dimensional semidefinite cone
when interpreting the rows of the data matrix `A` SCS assumes that the `k x k`
matrix variable has been vectorized by scaling the off-diagonal entries by
`sqrt(2)` and stacking the **lower triangular elements column-wise** to create a
vector of length `k(k+1)/2`. See the section on semidefinite programming below.

At termination SCS returns solution `(x*, s*, y*)` if the problem is feasible,
or a certificate of infeasibility otherwise. See
[here](http://web.stanford.edu/~boyd/cvxbook/) for more details about
cone programming and certificates of infeasibility.

**Anderson Acceleration**

By default SCS uses Anderson acceleration (AA) to speed up convergence. The
number of iterates that SCS uses in the AA calculation can be controlled by the
parameter `acceleration_lookback` in the settings struct. It defaults to 10.  AA
is available as a standalone package [here](https://github.com/cvxgrp/aa).  More
details are available in our paper on AA
[here](https://stanford.edu/~boyd/papers/nonexp_global_aa1.html).

**Semidefinite Programming**

SCS assumes that the matrix variables and the input data corresponding to
semidefinite cones have been vectorized by **scaling the off-diagonal entries by
`sqrt(2)`** and stacking the lower triangular elements **column-wise**. For a `k
x k` matrix variable (or data matrix) this operation would create a vector of
length `k(k+1)/2`. Scaling by `sqrt(2)` is required to preserve the
inner-product.

**To recover the matrix solution this operation must be inverted on the
components of the vector returned by SCS corresponding to semidefinite cones**.
That is, the off-diagonal entries must be scaled by `1/sqrt(2)` and the upper
triangular entries are filled in by copying the values of lower triangular
entries.

More explicitly, we want to express
`Tr(C X)` as `vec(C)'*vec(X)`, where the `vec` operation takes the `k x k` matrix
```
X = [ X11 X12 ... X1k
      X21 X22 ... X2k
      ...
      Xk1 Xk2 ... Xkk ]
```
and produces a vector consisting of
```
vec(X) = (X11, sqrt(2)*X21, ..., sqrt(2)*Xk1, X22, sqrt(2)*X32, ..., Xkk).
```

**Linear equation solvers**

Each iteration of SCS requires the solution of a set of linear equations.  This
package includes two implementations for solving linear equations: a direct
solver which uses a cached LDL factorization and an indirect solver based on
conjugate gradients. The indirect solver can be run on either the cpu or
gpu.

The direct solver uses external numerical linear algebra packages:
* [QDLDL](https://github.com/oxfordcontrol/qdldl)
* [AMD](https://github.com/DrTimothyAldenDavis/SuiteSparse).

### Using SCS in C
Typing `make` at the command line will compile the code and create SCS libraries
in the `out` folder. To run the tests execute:
```sh
make
make test
test/run_tests
```

If `make` completes successfully, it will produce two static library files,
`libscsdir.a`, `libscsindir.a`, and two dynamic library files `libscsdir.ext`,
`libscsindir.ext` (where `.ext` extension is platform dependent) in the same
folder. It will also produce two demo binaries in the `out` folder named
`demo_socp_direct`, and `demo_socp_indirect`. If you have a GPU and have CUDA
installed, you can also execute `make gpu` to compile SCS to run on the GPU
which will create additional libraries and demo binaries in the `out` folder
corresponding to the gpu version. Note that the GPU version requires 32 bit
ints, which can be enforced by compiling with `DLONG=0`.

To use the libraries in your own source code, compile your code with the linker
option `-L(PATH_TO_SCS_LIBS)` and `-lscsdir` or `-lscsindir` (as needed).  The
API and required data structures are defined in the file `include/scs.h`.  The
four main API functions are:

* `ScsWork * scs_init(const ScsData * d, const ScsCone * k, ScsInfo * info);`

    This initializes the ScsWork struct containing the workspace that scs will
    use, and performs the necessary preprocessing (e.g. matrix factorization).
    All inputs `d`, `k`, and `info` must be memory allocated before calling.

* `scs_int scs_solve(ScsWork * w, const ScsData * d, const ScsCone * k, ScsSolution * sol, ScsInfo * info);`

    This solves the problem as defined by ScsData `d` and ScsCone `k` using the
    workspace in `w`. The solution is returned in `sol` and information about
    the solve is returned in `info` (outputs must have memory allocated before
    calling).  None of the inputs can be NULL. You can call `scs_solve` many
    times for one call to `scs_init`, so long as the matrix `A` does not change
    (vectors `b` and `c` can change).

* `void scs_finish(ScsWork * w);`

    Called after all solves completed to free allocated memory and other
    cleanup.

* `scs_int scs(const ScsData * d, const ScsCone * k, ScsSolution * sol, ScsInfo * info);`

    Convenience method that simply calls all the above routines in order, for
    cases where the workspace does not need to be reused. All inputs must have
    memory allocated before this call.

The data matrix `A` is specified in column-compressed format and the vectors `b`
and `c` are specified as dense arrays. The solutions `x` (primal), `s` (slack),
and `y` (dual) are returned as dense arrays. Cones are specified as the struct
defined in `include/scs.h`, the rows of `A` must correspond to the cones in the
exact order as specified by the cone struct (i.e. put linear cones before
second-order cones etc.).

**Warm-start**

You can warm-start SCS (supply a guess of the solution) by setting `warm_start`
in the ScsData struct to `1` and supplying the warm-starts in the ScsSolution
struct (`x`,`y`, and `s`). All inputs must be warm-started if any one is. These
are used to initialize the iterates in `scs_solve`.

**Re-using matrix factorization**

If using the direct version you can factorize the matrix once and solve many
times. Simply call `scs_init` once, and use `scs_solve` many times with the same
workspace, changing the input data `b` and `c` (and optionally warm-starts) for
each iteration.

**Using your own linear system solver**

To use your own linear system solver simply implement all the methods and the
two structs in `include/linsys.h` and plug it in.

**BLAS / LAPACK install error**

If you get an error like `cannot find -lblas` or `cannot find -llapack`, then
you need to install blas and lapack and / or update your environment variables
to point to the install locations.

### Using SCS with cmake

Thanks to [`CMake`](http://cmake.org) buildsystem, scs can be easily compiled
and linked by other `CMake` projects. To use the `cmake` buld system please run
the following commands:
```
cd scs
mkdir build
cd build
cmake -DCMAKE_INSTALL_PREFIX:PATH=<custom-folder> ../
make
make install
```

You may also want to compile the tests. In this case when you configure the project,
please call the following command
```
cmake -DCMAKE_INSTALL_PREFIX:PATH=<custom-folder> -DBUILD_TESTING=ON ../
make
ctest
```

By default the build-system will compile the library as `shared`. If you want to
compile it as `static`, please call the following command when you configure the
project
```
cmake -DCMAKE_INSTALL_PREFIX:PATH=<custom-folder> -BUILD_SHARED_LIBS=OFF ../
make
```

The `cmake` build-system exports two CMake targets called `scs::scsdir` and
`scs::scsindir` which can be imported using the `find_package` CMake command
and used by calling `target_link_libraries` as in the following example:
```cmake
cmake_minimum_required(VERSION 3.0)
project(myproject)
find_package(scs REQUIRED)
add_executable(example example.cpp)

# To use the direct method
target_link_libraries(example scs::scsdir)

# To use the indirect method
target_link_libraries(example scs::scsindir)
```<|MERGE_RESOLUTION|>--- conflicted
+++ resolved
@@ -21,11 +21,7 @@
 [Convex.jl](https://github.com/JuliaOpt/Convex.jl), and
 [Yalmip](https://github.com/johanlofberg/YALMIP).
 
-<<<<<<< HEAD
 The current version is `3.0.0`. If you wish to cite SCS, please use the
-=======
-The current version is `2.1.4`. If you wish to cite SCS, please use the
->>>>>>> 29b1dbab
 following:
 ```
 @article{ocpb:16,
@@ -41,11 +37,7 @@
 }
 @misc{scs,
     author       = {B. O'Donoghue and E. Chu and N. Parikh and S. Boyd},
-<<<<<<< HEAD
     title        = {{SCS}: Splitting Conic Solver, version 3.0.0},
-=======
-    title        = {{SCS}: Splitting Conic Solver, version 2.1.4},
->>>>>>> 29b1dbab
     howpublished = {\url{https://github.com/cvxgrp/scs}},
     month        = nov,
     year         = 2019
