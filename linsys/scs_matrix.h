--- conflicted
+++ resolved
@@ -13,14 +13,8 @@
 /* normalizes A matrix, sets scal->E and scal->D diagonal scaling matrices,
  * A -> D*A*E. D and E must be all positive entries, D must satisfy cone
  * boundaries */
-<<<<<<< HEAD
-void SCS(normalize)(ScsMatrix *P, ScsMatrix *A, scs_float *b, scs_float *c,
-                    ScsScaling *scal, ScsConeWork *cone);
-=======
 ScsScaling *SCS(normalize_a_p)(ScsMatrix *P, ScsMatrix *A, scs_float *b,
-                               scs_float *c, scs_int *cone_boundaries,
-                               scs_int cone_boundaries_len);
->>>>>>> 3f5d251f
+                               scs_float *c, ScsConeWork *cone);
 
 /* unnormalizes A matrix, unnormalizes by w->D and w->E */
 void SCS(un_normalize_a_p)(ScsMatrix *A, ScsMatrix *P, const ScsScaling *scal);
