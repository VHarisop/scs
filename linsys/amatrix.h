#ifndef AMATRIX_H_GUARD
#define AMATRIX_H_GUARD

#ifdef __cplusplus
extern "C" {
#endif

/* this struct defines the data matrix A */
struct A_DATA_MATRIX {
<<<<<<< HEAD
	/* A is supplied in dense format, COLUMN major order */
	scs_float * x;  /* A values, size: m by n */
    scs_int m, n;   /* m rows, n cols */
=======
    /* A is supplied in column compressed format */
    scs_float *x; /* A values, size: NNZ A */
    scs_int *i;   /* A row index, size: NNZ A */
    scs_int *p;   /* A column pointer, size: n+1 */
    scs_int m, n; /* m rows, n cols */
>>>>>>> 9daabd6f
};

#ifdef __cplusplus
}
#endif
#endif<|MERGE_RESOLUTION|>--- conflicted
+++ resolved
@@ -7,17 +7,9 @@
 
 /* this struct defines the data matrix A */
 struct A_DATA_MATRIX {
-<<<<<<< HEAD
-	/* A is supplied in dense format, COLUMN major order */
-	scs_float * x;  /* A values, size: m by n */
-    scs_int m, n;   /* m rows, n cols */
-=======
-    /* A is supplied in column compressed format */
-    scs_float *x; /* A values, size: NNZ A */
-    scs_int *i;   /* A row index, size: NNZ A */
-    scs_int *p;   /* A column pointer, size: n+1 */
+    /* A is supplied in dense format, COLUMN major order */
+    scs_float *x; /* A values, size: m by n */
     scs_int m, n; /* m rows, n cols */
->>>>>>> 9daabd6f
 };
 
 #ifdef __cplusplus
