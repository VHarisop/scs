#ifndef AMATRIX_H_GUARD
#define AMATRIX_H_GUARD

/* this struct defines the data matrix A */
struct A_DATA_MATRIX {
<<<<<<< HEAD
	/* A is supplied in dense format, COLUMN major order */
	pfloat * x; /* A values, size: n*m */
=======
	/* A is supplied in column compressed format */
	scs_float * x; /* A values, size: NNZ A */
	scs_int * i; /* A row index, size: NNZ A */
	scs_int * p; /* A column pointer, size: n+1 */
>>>>>>> 0505224e
};

#endif<|MERGE_RESOLUTION|>--- conflicted
+++ resolved
@@ -3,15 +3,8 @@
 
 /* this struct defines the data matrix A */
 struct A_DATA_MATRIX {
-<<<<<<< HEAD
 	/* A is supplied in dense format, COLUMN major order */
-	pfloat * x; /* A values, size: n*m */
-=======
-	/* A is supplied in column compressed format */
-	scs_float * x; /* A values, size: NNZ A */
-	scs_int * i; /* A row index, size: NNZ A */
-	scs_int * p; /* A column pointer, size: n+1 */
->>>>>>> 0505224e
+	scs_float * x; /* A values, size: n*m */
 };
 
 #endif