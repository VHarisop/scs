--- conflicted
+++ resolved
@@ -1,12 +1,11 @@
 #include "common.h"
 
-<<<<<<< HEAD
-idxint validateLinSys(Data *d) {
+scs_int validateLinSys(Data *d) {
 	return (d->A && d->A->x);
 }
 
 void printAMatrix(Data * d) {
-    idxint i, j;
+    scs_int i, j;
     AMatrix * A = d->A;
     /* TODO: this is to prevent clogging stdout */
     if (d->n * d->m < 2500) {
@@ -24,77 +23,14 @@
 }
 
 void normalizeA(Data * d, Work * w, Cone * k) {
-	idxint i, j, count, delta;
-	pfloat wrk;
-    pfloat * D = scs_calloc(d->m, sizeof(pfloat));
-    pfloat * E = scs_calloc(d->n, sizeof(pfloat));
-    pfloat minRowScale = MIN_SCALE * SQRTF(d->n), maxRowScale = MAX_SCALE * SQRTF(d->n);
-    pfloat minColScale = MIN_SCALE * SQRTF(d->m), maxColScale = MAX_SCALE * SQRTF(d->m);
-    idxint *boundaries, numBoundaries = getConeBoundaries(k, &boundaries);
+	scs_int i, j, count, delta;
+	scs_float wrk;
+    scs_float * D = scs_calloc(d->m, sizeof(scs_float));
+    scs_float * E = scs_calloc(d->n, sizeof(scs_float));
+    scs_float minRowScale = MIN_SCALE * SQRTF(d->n), maxRowScale = MAX_SCALE * SQRTF(d->n);
+    scs_float minColScale = MIN_SCALE * SQRTF(d->m), maxColScale = MAX_SCALE * SQRTF(d->m);
+    scs_int *boundaries, numBoundaries = getConeBoundaries(k, &boundaries);
     blasint n = (blasint) d->n, m = (blasint) d->m, one = 1, nm = n * m;
-=======
-scs_int validateLinSys(Data *d) {
-	AMatrix * A = d->A;
-	scs_int i, rMax, Anz;
-	if (!A->x || !A->i || !A->p) {
-		scs_printf("data incompletely specified\n");
-		return -1;
-	}
-	/* detects degenerate problems, typically this check is not wanted:
-	 for (i = 0; i < d->n; ++i) {
-	 if (A->p[i] >= A->p[i + 1]) {
-	 scs_printf("A->p not strictly increasing\n");
-	 return -1;
-	 }
-	 }
-	 */
-	Anz = A->p[d->n];
-	if (((scs_float) Anz / d->m > d->n) || (Anz <= 0)) {
-		scs_printf("Anz (nonzeros in A) = %li, outside of valid range\n", (long) Anz);
-		return -1;
-	}
-	rMax = 0;
-	for (i = 0; i < Anz; ++i) {
-		if (A->i[i] > rMax)
-			rMax = A->i[i];
-	}
-	if (rMax > d->m - 1) {
-		scs_printf("number of rows in A inconsistent with input dimension\n");
-		return -1;
-	}
-	return 0;
-}
-
-void printAMatrix(Data * d) {
-	scs_int i, j;
-	AMatrix * A = d->A;
-	/* TODO: this is to prevent clogging stdout */
-	if (A->p[d->n] < 2500) {
-		scs_printf("\n");
-		for (i = 0; i < d->n; ++i) {
-			scs_printf("Col %li: ", (long) i);
-			for (j = A->p[i]; j < A->p[i + 1]; j++) {
-				scs_printf("A[%li,%li] = %4f, ", (long) A->i[j], (long) i, A->x[j]);
-			}
-			scs_printf("norm col = %4f\n", calcNorm(&(A->x[A->p[i]]), A->p[i + 1] - A->p[i]));
-		}
-		scs_printf("norm A = %4f\n", calcNorm(A->x, A->p[d->n]));
-	}
-}
-
-void normalizeA(Data * d, Work * w, Cone * k) {
-	AMatrix * A = d->A;
-	scs_float * D = scs_malloc(d->m * sizeof(scs_float));
-	scs_float * E = scs_malloc(d->n * sizeof(scs_float));
-	scs_float * Dt = scs_malloc(d->m * sizeof(scs_float));
-	scs_float * Et = scs_malloc(d->n * sizeof(scs_float));
-	scs_float * nms = scs_calloc(d->m, sizeof(scs_float));
-	scs_float minRowScale = MIN_SCALE * SQRTF((scs_float) d->n), maxRowScale = MAX_SCALE * SQRTF((scs_float) d->n);
-	scs_float minColScale = MIN_SCALE * SQRTF((scs_float) d->m), maxColScale = MAX_SCALE * SQRTF((scs_float) d->m);
-	scs_int i, j, l, count, delta, *boundaries, c1, c2;
-	scs_float wrk, e;
-	scs_int numBoundaries = getConeBoundaries(k, &boundaries);
->>>>>>> 0505224e
 
 #ifdef EXTRAVERBOSE
     timer normalizeTimer;
@@ -103,28 +39,10 @@
     printAMatrix(d);
 #endif
 
-<<<<<<< HEAD
 	/* calculate row norms */
 	for (i = 0; i < d->m; ++i) {
 		D[i] = BLAS(nrm2)(&n, &(d->A->x[i]), &m);
 	}
-=======
-	for (l = 0; l < NUM_SCALE_PASSES; ++l) {
-		memset(D, 0, d->m * sizeof(scs_float));
-		memset(E, 0, d->n * sizeof(scs_float));
-		/* calculate row norms */
-		for (i = 0; i < d->n; ++i) {
-			c1 = A->p[i];
-			c2 = A->p[i + 1];
-			for (j = c1; j < c2; ++j) {
-				wrk = A->x[j];
-				D[A->i[j]] += wrk * wrk;
-			}
-		}
-		for (i = 0; i < d->m; ++i) {
-			D[i] = SQRTF(D[i]); /* just the norms */
-		}
->>>>>>> 0505224e
 
 	/* mean of norms of rows across each cone  */
 	count = boundaries[0];
@@ -191,18 +109,11 @@
 }
 
 void unNormalizeA(Data *d, Work * w) {
-<<<<<<< HEAD
-	idxint i;
-	pfloat * D = w->D;
-	pfloat * E = w->E;
-	pfloat invScale = 1.0 / d->scale;
-	blasint n = (blasint) d->n, m = (blasint) d->m, one = 1, nm = n * m;
-=======
-	scs_int i, j;
+	scs_int i;
 	scs_float * D = w->D;
 	scs_float * E = w->E;
-	AMatrix * A = d->A;
->>>>>>> 0505224e
+	scs_float invScale = 1.0 / d->scale;
+	blasint n = (blasint) d->n, m = (blasint) d->m, one = 1, nm = n * m;
 	for (i = 0; i < d->n; ++i) {
 		BLAS(scal)(&m, &(E[i]), &(d->A->x[i * d->m]), &one);
 	}
@@ -212,16 +123,16 @@
 	BLAS(scal)(&nm, &invScale, d->A->x, &one);
 }
 
-void accumByAtrans(Data * d, Priv * p, const pfloat * x, pfloat * y) {
-	pfloat * A = d->A->x;
+void accumByAtrans(Data * d, Priv * p, const scs_float * x, scs_float * y) {
+	scs_float * A = d->A->x;
 	blasint one = 1, n = (blasint) d->n, m = (blasint) d->m;
-	pfloat onef = 1.0;
+	scs_float onef = 1.0;
 	BLAS(gemv)("Transpose", &m, &n, &onef, A, &m, x, &one, &onef, y, &one);
 }
 
-void accumByA(Data * d, Priv * p, const pfloat * x, pfloat * y) {
-	pfloat * A = d->A->x;
+void accumByA(Data * d, Priv * p, const scs_float * x, scs_float * y) {
+	scs_float * A = d->A->x;
 	blasint one = 1, n = (blasint) d->n, m = (blasint) d->m;
-	pfloat onef = 1.0;
+	scs_float onef = 1.0;
 	BLAS(gemv)("NoTranspose", &m, &n, &onef, A, &m, x, &one, &onef, y, &one);
 }