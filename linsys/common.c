--- conflicted
+++ resolved
@@ -1,30 +1,7 @@
 #include "common.h"
 
-<<<<<<< HEAD
 scs_int validateLinSys(const AMatrix * A) {
 	return (A && A->x);
-=======
-#define MIN_SCALE (1e-3)
-#define MAX_SCALE (1e3)
-#define NUM_SCALE_PASSES 1 /* additional passes don't help much */
-
-scs_int copyAMatrix(AMatrix ** dstp, const AMatrix * src) {
-	scs_int Anz = src->p[src->n];
-	AMatrix * A = scs_calloc(1, sizeof(AMatrix));
-	if (!A) return 0;
-	A->n = src->n;
-	A->m = src->m;
-	A->x = scs_malloc(sizeof(scs_float) * Anz); /* A values, size: NNZ A */
-	A->i = scs_malloc(sizeof(scs_int) * Anz); /* A row index, size: NNZ A */
-	A->p = scs_malloc(sizeof(scs_int) * (src->n + 1)); /* A column pointer, size: n+1 */
-	if (!A->x || !A->i || !A->p) return 0;
-	memcpy(A->x, src->x, sizeof(scs_float) * Anz);
-	memcpy(A->i, src->i, sizeof(scs_int) * Anz);
-	memcpy(A->p, src->p, sizeof(scs_int) * (src->n + 1));
-	*dstp = A;
-	return 1;
->>>>>>> fb3b8930
-}
 
 scs_int copyAMatrix(AMatrix ** dstp, const AMatrix * src) {
    AMatrix * A = scs_calloc(1, sizeof(AMatrix));
