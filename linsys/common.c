#include "common.h"

<<<<<<< HEAD
scs_int validateLinSys(Data *d) {
	return (d->A && d->A->x);
}

void freeAMatrix(AMatrix * A) {
    if (A->x)
        scs_free(A->x);
}

void printAMatrix(Data * d) {
    scs_int i, j;
    AMatrix * A = d->A;
    /* TODO: this is to prevent clogging stdout */
    if (d->n * d->m < 2500) {
        scs_printf("\n");
        for (i = 0; i < d->n; ++i) {
            scs_printf("Col %li: ", (long) i);
            for (j = 0; j < d->m; ++j) {
                scs_printf("A[%li,%li] = %4f, ", (long) j, (long) i, A->x[i * d->m + j]);
            }
            scs_printf("norm col = %4f\n", calcNorm(&(A->x[i * d->m]), d->m));
        }
        scs_printf("norm A = %4f\n", calcNorm(A->x, d->n * d->m));
    }
}

void normalizeA(Data * d, Work * w, Cone * k) {
	scs_int i, j, count, delta;
	scs_float wrk;
    scs_float * D = scs_calloc(d->m, sizeof(scs_float));
    scs_float * E = scs_calloc(d->n, sizeof(scs_float));
    scs_float minRowScale = MIN_SCALE * SQRTF(d->n), maxRowScale = MAX_SCALE * SQRTF(d->n);
    scs_float minColScale = MIN_SCALE * SQRTF(d->m), maxColScale = MAX_SCALE * SQRTF(d->m);
    scs_int *boundaries, numBoundaries = getConeBoundaries(k, &boundaries);
    blasint n = (blasint) d->n, m = (blasint) d->m, one = 1, nm = n * m;

#ifdef EXTRAVERBOSE
    timer normalizeTimer;
    tic(&normalizeTimer);
    scs_printf("normalizing A\n");
    printAMatrix(d);
#endif

	/* calculate row norms */
	for (i = 0; i < d->m; ++i) {
		D[i] = BLAS(nrm2)(&n, &(d->A->x[i]), &m);
	}
=======
scs_int copyAMatrix(AMatrix ** dstp, const AMatrix * src) {
	scs_int Anz = src->p[src->n];
	AMatrix * A = scs_calloc(1, sizeof(AMatrix));
	if (!A) return 0;
	A->n = src->n;
	A->m = src->m;
	A->x = scs_malloc(sizeof(scs_float) * Anz); /* A values, size: NNZ A */
	A->i = scs_malloc(sizeof(scs_int) * Anz); /* A row index, size: NNZ A */
	A->p = scs_malloc(sizeof(scs_int) * (src->n + 1)); /* A column pointer, size: n+1 */
	if (!A || !A->x || !A->i || !A->p) return 0;
	memcpy(A->x, src->x, sizeof(scs_float) * Anz);
	memcpy(A->i, src->i, sizeof(scs_int) * Anz);
	memcpy(A->p, src->p, sizeof(scs_int) * (src->n + 1));
	*dstp = A;
	return 1;
}

scs_int validateLinSys(const AMatrix * A) {
	scs_int i, rMax, Anz;
	if (!A->x || !A->i || !A->p) {
		scs_printf("data incompletely specified\n");
		return -1;
	}
	/* detects some errors in A col ptrs: */
	for (i = 0; i < A->n; ++i) {
		if (A->p[i] == A->p[i + 1]) {
			scs_printf("WARN: A->p (column pointers) not strictly increasing, column %li empty\n", (long) i);
		} else if (A->p[i] > A->p[i + 1]) {
			scs_printf("ERROR: A->p (column pointers) decreasing\n");
			return -1;
		}
	}
	Anz = A->p[A->n];
	if (((scs_float) Anz / A->m > A->n) || (Anz <= 0)) {
		scs_printf("Anz (nonzeros in A) = %li, outside of valid range\n", (long) Anz);
		return -1;
	}
	rMax = 0;
	for (i = 0; i < Anz; ++i) {
		if (A->i[i] > rMax)
			rMax = A->i[i];
	}
	if (rMax > A->m - 1) {
		scs_printf("number of rows in A inconsistent with input dimension\n");
		return -1;
	}
	return 0;
}

void freeAMatrix(AMatrix * A) {
	if (A->x)
		scs_free(A->x);
	if (A->i)
		scs_free(A->i);
	if (A->p)
		scs_free(A->p);
	scs_free(A);
}

void printAMatrix(const AMatrix * A) {
	scs_int i, j;
	/* TODO: this is to prevent clogging stdout */
	if (A->p[A->n] < 2500) {
		scs_printf("\n");
		for (i = 0; i < A->n; ++i) {
			scs_printf("Col %li: ", (long) i);
			for (j = A->p[i]; j < A->p[i + 1]; j++) {
				scs_printf("A[%li,%li] = %4f, ", (long) A->i[j], (long) i, A->x[j]);
			}
			scs_printf("norm col = %4f\n", calcNorm(&(A->x[A->p[i]]), A->p[i + 1] - A->p[i]));
		}
		scs_printf("norm A = %4f\n", calcNorm(A->x, A->p[A->n]));
	}
}

void normalizeA(AMatrix * A, const Settings * stgs, const Cone * k, Scaling * scal) {
	scs_float * D = scs_malloc(A->m * sizeof(scs_float));
	scs_float * E = scs_malloc(A->n * sizeof(scs_float));
	scs_float * Dt = scs_malloc(A->m * sizeof(scs_float));
	scs_float * Et = scs_malloc(A->n * sizeof(scs_float));
	scs_float * nms = scs_calloc(A->m, sizeof(scs_float));
	scs_float minRowScale = MIN_SCALE * SQRTF((scs_float) A->n), maxRowScale = MAX_SCALE * SQRTF((scs_float) A->n);
	scs_float minColScale = MIN_SCALE * SQRTF((scs_float) A->m), maxColScale = MAX_SCALE * SQRTF((scs_float) A->m);
	scs_int i, j, l, count, delta, *boundaries, c1, c2;
	scs_float wrk, e;
	scs_int numBoundaries = getConeBoundaries(k, &boundaries);

#ifdef EXTRAVERBOSE
	timer normalizeTimer;
	tic(&normalizeTimer);
	scs_printf("normalizing A\n");
	printAMatrix(A);
#endif

	for (l = 0; l < NUM_SCALE_PASSES; ++l) {
		memset(D, 0, A->m * sizeof(scs_float));
		memset(E, 0, A->n * sizeof(scs_float));
		/* calculate row norms */
		for (i = 0; i < A->n; ++i) {
			c1 = A->p[i];
			c2 = A->p[i + 1];
			for (j = c1; j < c2; ++j) {
				wrk = A->x[j];
				D[A->i[j]] += wrk * wrk;
			}
		}
		for (i = 0; i < A->m; ++i) {
			D[i] = SQRTF(D[i]); /* just the norms */
		}
>>>>>>> f696815b

	/* mean of norms of rows across each cone  */
	count = boundaries[0];
	for (i = 1; i < numBoundaries; ++i) {
		wrk = 0;
		delta = boundaries[i];
		for (j = count; j < count + delta; ++j) {
			wrk += D[j];
		}
<<<<<<< HEAD
		wrk /= delta;
		for (j = count; j < count + delta; ++j) {
			D[j] = wrk;
=======

		for (i = 0; i < A->m; ++i) {
			if (D[i] < minRowScale)
				D[i] = 1;
			else if (D[i] > maxRowScale)
				D[i] = maxRowScale;
>>>>>>> f696815b
		}
		count += delta;
	}
	scs_free(boundaries);

<<<<<<< HEAD
    for (i = 0; i < d->m; ++i) {
        if (D[i] < minRowScale)
            D[i] = 1;
        else if (D[i] > maxRowScale)
            D[i] = maxRowScale;
    }

    /* scale the rows with D */
	for (i = 0; i < d->m; ++i) {
		wrk = 1.0 / D[i];
		BLAS(scal)(&n, &wrk, &(d->A->x[i]), &m);
=======
		/* scale the rows with D */
		for (i = 0; i < A->n; ++i) {
			for (j = A->p[i]; j < A->p[i + 1]; ++j) {
				A->x[j] /= D[A->i[j]];
			}
		}
		/* calculate and scale by col norms, E */
		for (i = 0; i < A->n; ++i) {
			c1 = A->p[i + 1] - A->p[i];
			e = calcNorm(&(A->x[A->p[i]]), c1);
			if (e < minColScale)
				e = 1;
			else if (e > maxColScale)
				e = maxColScale;
			scaleArray(&(A->x[A->p[i]]), 1.0 / e, c1);
			E[i] = e;
		}

		for (i = 0; i < A->m; ++i) {
			Dt[i] = (l == 0) ? D[i] : Dt[i] * D[i];
		}
		for (i = 0; i < A->n; ++i) {
			Et[i] = (l == 0) ? E[i] : Et[i] * E[i];
		}
>>>>>>> f696815b
	}

<<<<<<< HEAD
	/* calculate and scale by col norms, E */
	for (i = 0; i < d->n; ++i) {
        E[i] = BLAS(nrm2)(&m, &(d->A->x[i * d->m]), &one);
        if (E[i] < minColScale)
            E[i] = 1;
        else if (E[i] > maxColScale)
            E[i] = maxColScale;
        wrk = 1.0 / E[i];
        BLAS(scal)(&m, &wrk, &(d->A->x[i * d->m]), &one);
    }

	w->meanNormRowA = 0.0;
	for (i = 0; i < d->m; ++i) {
		w->meanNormRowA += BLAS(nrm2)(&n, &(d->A->x[i]), &m) / d->m;
=======
	/* calculate mean of row norms of A */
	for (i = 0; i < A->n; ++i) {
		for (j = A->p[i]; j < A->p[i + 1]; ++j) {
			wrk = A->x[j];
			nms[A->i[j]] += wrk * wrk;
		}
	}
	scal->meanNormRowA = 0.0;
	for (i = 0; i < A->m; ++i) {
		scal->meanNormRowA += SQRTF(nms[i]) / A->m;
>>>>>>> f696815b
	}

<<<<<<< HEAD
    w->meanNormColA = 0.0;
	for (i = 0; i < d->n; ++i) {
		w->meanNormColA += BLAS(nrm2)(&m, &(d->A->x[i * d->m]), &one) / d->n;
	}

	if (d->scale != 1) {
		BLAS(scal)(&nm, &d->scale, d->A->x, &one);
	}

	w->D = D;
	w->E = E;

#ifdef EXTRAVERBOSE
    scs_printf("finished normalizing A, time: %1.2es\n", tocq(&normalizeTimer) / 1e3);
    printAMatrix(d);
#endif
}

void unNormalizeA(Data *d, Work * w) {
	scs_int i;
	scs_float * D = w->D;
	scs_float * E = w->E;
	scs_float invScale = 1.0 / d->scale;
	blasint n = (blasint) d->n, m = (blasint) d->m, one = 1, nm = n * m;
	for (i = 0; i < d->n; ++i) {
		BLAS(scal)(&m, &(E[i]), &(d->A->x[i * d->m]), &one);
	}
	for (i = 0; i < d->m; ++i) {
		BLAS(scal)(&n, &(D[i]), &(d->A->x[i]), &m);
	}
	BLAS(scal)(&nm, &invScale, d->A->x, &one);
}

void accumByAtrans(Data * d, Priv * p, const scs_float * x, scs_float * y) {
	scs_float * A = d->A->x;
	blasint one = 1, n = (blasint) d->n, m = (blasint) d->m;
	scs_float onef = 1.0;
	BLAS(gemv)("Transpose", &m, &n, &onef, A, &m, x, &one, &onef, y, &one);
}

void accumByA(Data * d, Priv * p, const scs_float * x, scs_float * y) {
	scs_float * A = d->A->x;
	blasint one = 1, n = (blasint) d->n, m = (blasint) d->m;
	scs_float onef = 1.0;
	BLAS(gemv)("NoTranspose", &m, &n, &onef, A, &m, x, &one, &onef, y, &one);
=======
	/* calculate mean of col norms of A */
	scal->meanNormColA = 0.0;
	for (i = 0; i < A->n; ++i) {
		c1 = A->p[i + 1] - A->p[i];
		scal->meanNormColA += calcNorm(&(A->x[A->p[i]]), c1) / A->n;
	}

	/* scale up by d->SCALE if not equal to 1 */
	if (stgs->scale != 1) {
		scaleArray(A->x, stgs->scale, A->p[A->n]);
	}

	scal->D = Dt;
	scal->E = Et;

#ifdef EXTRAVERBOSE
	scs_printf("finished normalizing A, time: %1.2es\n", tocq(&normalizeTimer) / 1e3);
	printAMatrix(A);
#endif
}

void unNormalizeA(AMatrix * A, const Settings * stgs, const Scaling * scal) {
	scs_int i, j;
	scs_float * D = scal->D;
	scs_float * E = scal->E;
	for (i = 0; i < A->n; ++i) {
		scaleArray(&(A->x[A->p[i]]), E[i] / stgs->scale, A->p[i + 1] - A->p[i]);
	}
	for (i = 0; i < A->n; ++i) {
		for (j = A->p[i]; j < A->p[i + 1]; ++j) {
			A->x[j] *= D[A->i[j]];
		}
	}
}

void _accumByAtrans(scs_int n, scs_float * Ax, scs_int * Ai, scs_int * Ap, const scs_float *x, scs_float *y) {
	/* y  = A'*x
	 A in column compressed format
	 parallelizes over columns (rows of A')
	 */
	scs_int p, j;
	scs_int c1, c2;
	scs_float yj;
#ifdef OPENMP
#pragma omp parallel for private(p,c1,c2,yj)
#endif
	for (j = 0; j < n; j++) {
		yj = y[j];
		c1 = Ap[j];
		c2 = Ap[j + 1];
		for (p = c1; p < c2; p++) {
			yj += Ax[p] * x[Ai[p]];
		}
		y[j] = yj;
	}
}

void _accumByA(scs_int n, scs_float * Ax, scs_int * Ai, scs_int * Ap, const scs_float *x, scs_float *y) {
	/*y = A*x
	 A in column compressed format
	 this parallelizes over columns and uses
	 pragma atomic to prevent concurrent writes to y
	 */
	scs_int p, j;
	scs_int c1, c2;
	scs_float xj;
	/*#pragma omp parallel for private(p,c1,c2,xj)  */
	for (j = 0; j < n; j++) {
		xj = x[j];
		c1 = Ap[j];
		c2 = Ap[j + 1];
		for (p = c1; p < c2; p++) {
			/*#pragma omp atomic */
			y[Ai[p]] += Ax[p] * xj;
		}
	}
>>>>>>> f696815b
}<|MERGE_RESOLUTION|>--- conflicted
+++ resolved
@@ -1,8 +1,19 @@
 #include "common.h"
 
-<<<<<<< HEAD
-scs_int validateLinSys(Data *d) {
-	return (d->A && d->A->x);
+scs_int validateLinSys(const AMatrix * A) {
+	return (A && A->x);
+}
+
+scs_int copyAMatrix(AMatrix ** dstp, const AMatrix * src) {
+   AMatrix * A = scs_calloc(1, sizeof(AMatrix));
+   if (!A) return 0;
+   A->n = src->n;
+   A->m = src->m;
+   A->x = scs_malloc(sizeof(scs_float) * src->n * src->m);
+   if (!A->x) return 0;
+   memcpy(A->x, src->x, sizeof(scs_float) * src->n * src->m);
+   *dstp = A;
+   return 1; 
 }
 
 void freeAMatrix(AMatrix * A) {
@@ -10,32 +21,31 @@
         scs_free(A->x);
 }
 
-void printAMatrix(Data * d) {
+void printAMatrix(AMatrix * A) {
     scs_int i, j;
-    AMatrix * A = d->A;
     /* TODO: this is to prevent clogging stdout */
-    if (d->n * d->m < 2500) {
+    if (A->n * A->m < 2500) {
         scs_printf("\n");
-        for (i = 0; i < d->n; ++i) {
+        for (i = 0; i < A->n; ++i) {
             scs_printf("Col %li: ", (long) i);
-            for (j = 0; j < d->m; ++j) {
-                scs_printf("A[%li,%li] = %4f, ", (long) j, (long) i, A->x[i * d->m + j]);
+            for (j = 0; j < A->m; ++j) {
+                scs_printf("A[%li,%li] = %4f, ", (long) j, (long) i, A->x[i * A->m + j]);
             }
-            scs_printf("norm col = %4f\n", calcNorm(&(A->x[i * d->m]), d->m));
+            scs_printf("norm col = %4f\n", calcNorm(&(A->x[i * A->m]), A->m));
         }
-        scs_printf("norm A = %4f\n", calcNorm(A->x, d->n * d->m));
+        scs_printf("norm A = %4f\n", calcNorm(A->x, A->n * A->m));
     }
 }
 
-void normalizeA(Data * d, Work * w, Cone * k) {
+void normalizeA(AMatrix * A, const Settings * stgs, const Cone * k, Scaling * scal) {
 	scs_int i, j, count, delta;
 	scs_float wrk;
-    scs_float * D = scs_calloc(d->m, sizeof(scs_float));
-    scs_float * E = scs_calloc(d->n, sizeof(scs_float));
-    scs_float minRowScale = MIN_SCALE * SQRTF(d->n), maxRowScale = MAX_SCALE * SQRTF(d->n);
-    scs_float minColScale = MIN_SCALE * SQRTF(d->m), maxColScale = MAX_SCALE * SQRTF(d->m);
+    scs_float * D = scs_calloc(A->m, sizeof(scs_float));
+    scs_float * E = scs_calloc(A->n, sizeof(scs_float));
+    scs_float minRowScale = MIN_SCALE * SQRTF(A->n), maxRowScale = MAX_SCALE * SQRTF(A->n);
+    scs_float minColScale = MIN_SCALE * SQRTF(A->m), maxColScale = MAX_SCALE * SQRTF(A->m);
     scs_int *boundaries, numBoundaries = getConeBoundaries(k, &boundaries);
-    blasint n = (blasint) d->n, m = (blasint) d->m, one = 1, nm = n * m;
+    blasint n = (blasint) A->n, m = (blasint) A->m, one = 1, nm = n * m;
 
 #ifdef EXTRAVERBOSE
     timer normalizeTimer;
@@ -45,121 +55,9 @@
 #endif
 
 	/* calculate row norms */
-	for (i = 0; i < d->m; ++i) {
-		D[i] = BLAS(nrm2)(&n, &(d->A->x[i]), &m);
+	for (i = 0; i < A->m; ++i) {
+		D[i] = BLAS(nrm2)(&n, &(A->x[i]), &m);
 	}
-=======
-scs_int copyAMatrix(AMatrix ** dstp, const AMatrix * src) {
-	scs_int Anz = src->p[src->n];
-	AMatrix * A = scs_calloc(1, sizeof(AMatrix));
-	if (!A) return 0;
-	A->n = src->n;
-	A->m = src->m;
-	A->x = scs_malloc(sizeof(scs_float) * Anz); /* A values, size: NNZ A */
-	A->i = scs_malloc(sizeof(scs_int) * Anz); /* A row index, size: NNZ A */
-	A->p = scs_malloc(sizeof(scs_int) * (src->n + 1)); /* A column pointer, size: n+1 */
-	if (!A || !A->x || !A->i || !A->p) return 0;
-	memcpy(A->x, src->x, sizeof(scs_float) * Anz);
-	memcpy(A->i, src->i, sizeof(scs_int) * Anz);
-	memcpy(A->p, src->p, sizeof(scs_int) * (src->n + 1));
-	*dstp = A;
-	return 1;
-}
-
-scs_int validateLinSys(const AMatrix * A) {
-	scs_int i, rMax, Anz;
-	if (!A->x || !A->i || !A->p) {
-		scs_printf("data incompletely specified\n");
-		return -1;
-	}
-	/* detects some errors in A col ptrs: */
-	for (i = 0; i < A->n; ++i) {
-		if (A->p[i] == A->p[i + 1]) {
-			scs_printf("WARN: A->p (column pointers) not strictly increasing, column %li empty\n", (long) i);
-		} else if (A->p[i] > A->p[i + 1]) {
-			scs_printf("ERROR: A->p (column pointers) decreasing\n");
-			return -1;
-		}
-	}
-	Anz = A->p[A->n];
-	if (((scs_float) Anz / A->m > A->n) || (Anz <= 0)) {
-		scs_printf("Anz (nonzeros in A) = %li, outside of valid range\n", (long) Anz);
-		return -1;
-	}
-	rMax = 0;
-	for (i = 0; i < Anz; ++i) {
-		if (A->i[i] > rMax)
-			rMax = A->i[i];
-	}
-	if (rMax > A->m - 1) {
-		scs_printf("number of rows in A inconsistent with input dimension\n");
-		return -1;
-	}
-	return 0;
-}
-
-void freeAMatrix(AMatrix * A) {
-	if (A->x)
-		scs_free(A->x);
-	if (A->i)
-		scs_free(A->i);
-	if (A->p)
-		scs_free(A->p);
-	scs_free(A);
-}
-
-void printAMatrix(const AMatrix * A) {
-	scs_int i, j;
-	/* TODO: this is to prevent clogging stdout */
-	if (A->p[A->n] < 2500) {
-		scs_printf("\n");
-		for (i = 0; i < A->n; ++i) {
-			scs_printf("Col %li: ", (long) i);
-			for (j = A->p[i]; j < A->p[i + 1]; j++) {
-				scs_printf("A[%li,%li] = %4f, ", (long) A->i[j], (long) i, A->x[j]);
-			}
-			scs_printf("norm col = %4f\n", calcNorm(&(A->x[A->p[i]]), A->p[i + 1] - A->p[i]));
-		}
-		scs_printf("norm A = %4f\n", calcNorm(A->x, A->p[A->n]));
-	}
-}
-
-void normalizeA(AMatrix * A, const Settings * stgs, const Cone * k, Scaling * scal) {
-	scs_float * D = scs_malloc(A->m * sizeof(scs_float));
-	scs_float * E = scs_malloc(A->n * sizeof(scs_float));
-	scs_float * Dt = scs_malloc(A->m * sizeof(scs_float));
-	scs_float * Et = scs_malloc(A->n * sizeof(scs_float));
-	scs_float * nms = scs_calloc(A->m, sizeof(scs_float));
-	scs_float minRowScale = MIN_SCALE * SQRTF((scs_float) A->n), maxRowScale = MAX_SCALE * SQRTF((scs_float) A->n);
-	scs_float minColScale = MIN_SCALE * SQRTF((scs_float) A->m), maxColScale = MAX_SCALE * SQRTF((scs_float) A->m);
-	scs_int i, j, l, count, delta, *boundaries, c1, c2;
-	scs_float wrk, e;
-	scs_int numBoundaries = getConeBoundaries(k, &boundaries);
-
-#ifdef EXTRAVERBOSE
-	timer normalizeTimer;
-	tic(&normalizeTimer);
-	scs_printf("normalizing A\n");
-	printAMatrix(A);
-#endif
-
-	for (l = 0; l < NUM_SCALE_PASSES; ++l) {
-		memset(D, 0, A->m * sizeof(scs_float));
-		memset(E, 0, A->n * sizeof(scs_float));
-		/* calculate row norms */
-		for (i = 0; i < A->n; ++i) {
-			c1 = A->p[i];
-			c2 = A->p[i + 1];
-			for (j = c1; j < c2; ++j) {
-				wrk = A->x[j];
-				D[A->i[j]] += wrk * wrk;
-			}
-		}
-		for (i = 0; i < A->m; ++i) {
-			D[i] = SQRTF(D[i]); /* just the norms */
-		}
->>>>>>> f696815b
-
 	/* mean of norms of rows across each cone  */
 	count = boundaries[0];
 	for (i = 1; i < numBoundaries; ++i) {
@@ -168,25 +66,15 @@
 		for (j = count; j < count + delta; ++j) {
 			wrk += D[j];
 		}
-<<<<<<< HEAD
 		wrk /= delta;
 		for (j = count; j < count + delta; ++j) {
 			D[j] = wrk;
-=======
-
-		for (i = 0; i < A->m; ++i) {
-			if (D[i] < minRowScale)
-				D[i] = 1;
-			else if (D[i] > maxRowScale)
-				D[i] = maxRowScale;
->>>>>>> f696815b
 		}
 		count += delta;
 	}
 	scs_free(boundaries);
 
-<<<<<<< HEAD
-    for (i = 0; i < d->m; ++i) {
+    for (i = 0; i < A->m; ++i) {
         if (D[i] < minRowScale)
             D[i] = 1;
         else if (D[i] > maxRowScale)
@@ -194,78 +82,38 @@
     }
 
     /* scale the rows with D */
-	for (i = 0; i < d->m; ++i) {
+	for (i = 0; i < A->m; ++i) {
 		wrk = 1.0 / D[i];
-		BLAS(scal)(&n, &wrk, &(d->A->x[i]), &m);
-=======
-		/* scale the rows with D */
-		for (i = 0; i < A->n; ++i) {
-			for (j = A->p[i]; j < A->p[i + 1]; ++j) {
-				A->x[j] /= D[A->i[j]];
-			}
-		}
-		/* calculate and scale by col norms, E */
-		for (i = 0; i < A->n; ++i) {
-			c1 = A->p[i + 1] - A->p[i];
-			e = calcNorm(&(A->x[A->p[i]]), c1);
-			if (e < minColScale)
-				e = 1;
-			else if (e > maxColScale)
-				e = maxColScale;
-			scaleArray(&(A->x[A->p[i]]), 1.0 / e, c1);
-			E[i] = e;
-		}
-
-		for (i = 0; i < A->m; ++i) {
-			Dt[i] = (l == 0) ? D[i] : Dt[i] * D[i];
-		}
-		for (i = 0; i < A->n; ++i) {
-			Et[i] = (l == 0) ? E[i] : Et[i] * E[i];
-		}
->>>>>>> f696815b
+		BLAS(scal)(&n, &wrk, &(A->x[i]), &m);
 	}
 
-<<<<<<< HEAD
 	/* calculate and scale by col norms, E */
-	for (i = 0; i < d->n; ++i) {
-        E[i] = BLAS(nrm2)(&m, &(d->A->x[i * d->m]), &one);
+	for (i = 0; i < A->n; ++i) {
+        E[i] = BLAS(nrm2)(&m, &(A->x[i * A->m]), &one);
         if (E[i] < minColScale)
             E[i] = 1;
         else if (E[i] > maxColScale)
             E[i] = maxColScale;
         wrk = 1.0 / E[i];
-        BLAS(scal)(&m, &wrk, &(d->A->x[i * d->m]), &one);
+        BLAS(scal)(&m, &wrk, &(A->x[i * A->m]), &one);
     }
 
-	w->meanNormRowA = 0.0;
-	for (i = 0; i < d->m; ++i) {
-		w->meanNormRowA += BLAS(nrm2)(&n, &(d->A->x[i]), &m) / d->m;
-=======
-	/* calculate mean of row norms of A */
-	for (i = 0; i < A->n; ++i) {
-		for (j = A->p[i]; j < A->p[i + 1]; ++j) {
-			wrk = A->x[j];
-			nms[A->i[j]] += wrk * wrk;
-		}
-	}
 	scal->meanNormRowA = 0.0;
 	for (i = 0; i < A->m; ++i) {
-		scal->meanNormRowA += SQRTF(nms[i]) / A->m;
->>>>>>> f696815b
+		scal->meanNormRowA += BLAS(nrm2)(&n, &(A->x[i]), &m) / A->m;
 	}
 
-<<<<<<< HEAD
-    w->meanNormColA = 0.0;
-	for (i = 0; i < d->n; ++i) {
-		w->meanNormColA += BLAS(nrm2)(&m, &(d->A->x[i * d->m]), &one) / d->n;
+    scal->meanNormColA = 0.0;
+	for (i = 0; i < A->n; ++i) {
+		scal->meanNormColA += BLAS(nrm2)(&m, &(A->x[i * A->m]), &one) / A->n;
 	}
 
-	if (d->scale != 1) {
-		BLAS(scal)(&nm, &d->scale, d->A->x, &one);
+	if (stgs->scale != 1) {
+		BLAS(scal)(&nm, &stgs->scale, A->x, &one);
 	}
 
-	w->D = D;
-	w->E = E;
+	scal->D = D;
+	scal->E = E;
 
 #ifdef EXTRAVERBOSE
     scs_printf("finished normalizing A, time: %1.2es\n", tocq(&normalizeTimer) / 1e3);
@@ -273,67 +121,31 @@
 #endif
 }
 
-void unNormalizeA(Data *d, Work * w) {
+void unNormalizeA(AMatrix * A, const Settings * stgs, const Scaling * scal) {
 	scs_int i;
-	scs_float * D = w->D;
-	scs_float * E = w->E;
-	scs_float invScale = 1.0 / d->scale;
-	blasint n = (blasint) d->n, m = (blasint) d->m, one = 1, nm = n * m;
-	for (i = 0; i < d->n; ++i) {
-		BLAS(scal)(&m, &(E[i]), &(d->A->x[i * d->m]), &one);
+	scs_float * D = scal->D;
+	scs_float * E = scal->E;
+	scs_float invScale = 1.0 / stgs->scale;
+	blasint n = (blasint) A->n, m = (blasint) A->m, one = 1, nm = n * m;
+	for (i = 0; i < A->n; ++i) {
+		BLAS(scal)(&m, &(E[i]), &(A->x[i * A->m]), &one);
 	}
-	for (i = 0; i < d->m; ++i) {
-		BLAS(scal)(&n, &(D[i]), &(d->A->x[i]), &m);
+	for (i = 0; i < A->m; ++i) {
+		BLAS(scal)(&n, &(D[i]), &(A->x[i]), &m);
 	}
-	BLAS(scal)(&nm, &invScale, d->A->x, &one);
+	BLAS(scal)(&nm, &invScale, A->x, &one);
 }
 
-void accumByAtrans(Data * d, Priv * p, const scs_float * x, scs_float * y) {
-	scs_float * A = d->A->x;
-	blasint one = 1, n = (blasint) d->n, m = (blasint) d->m;
+void accumByAtrans(const AMatrix * A, Priv * p, const scs_float *x, scs_float *y) {
+	blasint one = 1, n = (blasint) A->n, m = (blasint) A->m;
 	scs_float onef = 1.0;
-	BLAS(gemv)("Transpose", &m, &n, &onef, A, &m, x, &one, &onef, y, &one);
+	BLAS(gemv)("Transpose", &m, &n, &onef, A->x, &m, x, &one, &onef, y, &one);
 }
 
-void accumByA(Data * d, Priv * p, const scs_float * x, scs_float * y) {
-	scs_float * A = d->A->x;
-	blasint one = 1, n = (blasint) d->n, m = (blasint) d->m;
+void accumByA(const AMatrix * A, Priv * p, const scs_float *x, scs_float *y) {
+	blasint one = 1, n = (blasint) A->n, m = (blasint) A->m;
 	scs_float onef = 1.0;
-	BLAS(gemv)("NoTranspose", &m, &n, &onef, A, &m, x, &one, &onef, y, &one);
-=======
-	/* calculate mean of col norms of A */
-	scal->meanNormColA = 0.0;
-	for (i = 0; i < A->n; ++i) {
-		c1 = A->p[i + 1] - A->p[i];
-		scal->meanNormColA += calcNorm(&(A->x[A->p[i]]), c1) / A->n;
-	}
-
-	/* scale up by d->SCALE if not equal to 1 */
-	if (stgs->scale != 1) {
-		scaleArray(A->x, stgs->scale, A->p[A->n]);
-	}
-
-	scal->D = Dt;
-	scal->E = Et;
-
-#ifdef EXTRAVERBOSE
-	scs_printf("finished normalizing A, time: %1.2es\n", tocq(&normalizeTimer) / 1e3);
-	printAMatrix(A);
-#endif
-}
-
-void unNormalizeA(AMatrix * A, const Settings * stgs, const Scaling * scal) {
-	scs_int i, j;
-	scs_float * D = scal->D;
-	scs_float * E = scal->E;
-	for (i = 0; i < A->n; ++i) {
-		scaleArray(&(A->x[A->p[i]]), E[i] / stgs->scale, A->p[i + 1] - A->p[i]);
-	}
-	for (i = 0; i < A->n; ++i) {
-		for (j = A->p[i]; j < A->p[i + 1]; ++j) {
-			A->x[j] *= D[A->i[j]];
-		}
-	}
+	BLAS(gemv)("NoTranspose", &m, &n, &onef, A->x, &m, x, &one, &onef, y, &one);
 }
 
 void _accumByAtrans(scs_int n, scs_float * Ax, scs_int * Ai, scs_int * Ap, const scs_float *x, scs_float *y) {
@@ -377,5 +189,4 @@
 			y[Ai[p]] += Ax[p] * xj;
 		}
 	}
->>>>>>> f696815b
-}+}
