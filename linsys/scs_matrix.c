/* contains routines common to direct and indirect sparse solvers */
#include "scs_matrix.h"
#include "linalg.h"
#include "linsys.h"
#include "util.h"

#define MIN_NORMALIZATION_FACTOR (1e-4)
#define MAX_NORMALIZATION_FACTOR (1e4)
#define NUM_RUIZ_PASSES (25) /* additional passes don't help much */
#define NUM_L2_PASSES (1)    /* do one or zero, not more since not stable */

scs_int SCS(copy_matrix)(ScsMatrix **dstp, const ScsMatrix *src) {
  scs_int Anz = src->p[src->n];
  ScsMatrix *A = (ScsMatrix *)scs_calloc(1, sizeof(ScsMatrix));
  if (!A) {
    return 0;
  }
  A->n = src->n;
  A->m = src->m;
  /* A values, size: NNZ A */
  A->x = (scs_float *)scs_malloc(sizeof(scs_float) * Anz);
  /* A row index, size: NNZ A */
  A->i = (scs_int *)scs_malloc(sizeof(scs_int) * Anz);
  /* A column pointer, size: n+1 */
  A->p = (scs_int *)scs_malloc(sizeof(scs_int) * (src->n + 1));
  if (!A->x || !A->i || !A->p) {
    return 0;
  }
  memcpy(A->x, src->x, sizeof(scs_float) * Anz);
  memcpy(A->i, src->i, sizeof(scs_int) * Anz);
  memcpy(A->p, src->p, sizeof(scs_int) * (src->n + 1));
  *dstp = A;
  return 1;
}

scs_int SCS(validate_lin_sys)(const ScsMatrix *A, const ScsMatrix *P) {
  scs_int i, j, r_max, Anz;
  if (!A->x || !A->i || !A->p) {
    scs_printf("data incompletely specified\n");
    return -1;
  }
  /* detects some errors in A col ptrs: */
  Anz = A->p[A->n];
  if (Anz > 0) {
    for (i = 0; i < A->n; ++i) {
      if (A->p[i] == A->p[i + 1]) {
        scs_printf("WARN: A->p (column pointers) not strictly increasing, "
                   "column %li empty\n",
                   (long)i);
      } else if (A->p[i] > A->p[i + 1]) {
        scs_printf("ERROR: A->p (column pointers) decreasing\n");
        return -1;
      }
    }
  }
  if (((scs_float)Anz / A->m > A->n) || (Anz < 0)) {
    scs_printf("Anz (nonzeros in A) = %li, outside of valid range\n",
               (long)Anz);
    return -1;
  }
  r_max = 0;
  for (i = 0; i < Anz; ++i) {
    if (A->i[i] > r_max) {
      r_max = A->i[i];
    }
  }
  if (r_max > A->m - 1) {
    scs_printf("number of rows in A inconsistent with input dimension\n");
    return -1;
  }
  if (P) {
    if (P->n != A->n) {
      scs_printf("P dimension = %li, inconsistent with n = %li\n", (long)P->n,
                 (long)A->n);
      return -1;
    }
    if (P->m != P->n) {
      scs_printf("P is not square\n");
      return -1;
    }
    for (j = 0; j < P->n; j++) { /* cols */
      for (i = P->p[j]; i < P->p[j + 1]; i++) {
        if (P->i[i] > j) { /* if row > */
          scs_printf("P is not upper triangular\n");
          return -1;
        }
      }
    }
  }
  return 0;
}

void SCS(free_scs_matrix)(ScsMatrix *A) {
  if (A) {
    scs_free(A->x);
    scs_free(A->i);
    scs_free(A->p);
    scs_free(A);
  }
}

static inline scs_float apply_limit(scs_float x) {
  /* need to bound to 1 for cols/rows of all zeros, otherwise blows up */
  x = x < MIN_NORMALIZATION_FACTOR ? 1.0 : x;
  x = x > MAX_NORMALIZATION_FACTOR ? MAX_NORMALIZATION_FACTOR : x;
  return x;
}

static void compute_ruiz_mats(ScsMatrix *P, ScsMatrix *A, scs_float *b,
                              scs_float *c, scs_float *Dt, scs_float *Et,
                              scs_float *s, ScsConeWork *cone) {
  scs_int i, j, kk;
  scs_float wrk;

  /****************************  D  ****************************/

  /* initialize D */
  for (i = 0; i < A->m; ++i) {
    /* Dt[i] = 0.; */
    Dt[i] = ABS(b[i]);
  }

  /* calculate row norms */
  for (i = 0; i < A->n; ++i) {
    for (j = A->p[i]; j < A->p[i + 1]; ++j) {
      Dt[A->i[j]] = MAX(Dt[A->i[j]], ABS(A->x[j]));
    }
  }

  /* accumulate D across each cone  */
  SCS(enforce_cone_boundaries)(cone, Dt, &SCS(norm_inf));

  /* invert temporary vec to form D */
  for (i = 0; i < A->m; ++i) {
    Dt[i] = SAFEDIV_POS(1.0, SQRTF(apply_limit(Dt[i])));
  }

  /****************************  E  ****************************/

  /* initialize E */
  for (i = 0; i < A->n; ++i) {
    /* Et[i] = 0.; */
    Et[i] = ABS(c[i]);
  }

  /* TODO: test not using P to determine scaling  */
  if (P) {
    /* compute norm of cols of P (symmetric upper triangular) */
    /* E = norm of cols of P */
    /* Compute maximum across columns */
    /* P(i, j) contributes to col j and col i (row i) due to symmetry */
    for (j = 0; j < P->n; j++) { /* cols */
      for (kk = P->p[j]; kk < P->p[j + 1]; kk++) {
        i = P->i[kk]; /* row */
        wrk = ABS(P->x[kk]);
        Et[j] = MAX(wrk, Et[j]);
        if (i != j) {
          Et[i] = MAX(wrk, Et[i]);
        }
      }
    }
  }

  /* calculate col norms, E */
  for (i = 0; i < A->n; ++i) {
    Et[i] = MAX(Et[i], SCS(norm_inf)(&(A->x[A->p[i]]), A->p[i + 1] - A->p[i]));
    Et[i] = SAFEDIV_POS(1.0, SQRTF(apply_limit(Et[i])));
  }

  /* calculate s value */
  *s = MAX(SCS(norm_inf)(c, A->n), SCS(norm_inf)(b, A->m));
  *s = SAFEDIV_POS(1.0, SQRTF(apply_limit(*s)));
}

static void compute_l2_mats(ScsMatrix *P, ScsMatrix *A, scs_float *b,
                            scs_float *c, scs_float *Dt, scs_float *Et,
                            scs_float *s, ScsConeWork *cone) {
  scs_int i, j, kk;
  scs_float wrk, norm_c, norm_b;

  /****************************  D  ****************************/

  /* initialize D */
  for (i = 0; i < A->m; ++i) {
    /* Dt[i] = 0.; */
    Dt[i] = b[i] * b[i];
  }

  /* calculate row norms */
  for (i = 0; i < A->n; ++i) {
    for (j = A->p[i]; j < A->p[i + 1]; ++j) {
      Dt[A->i[j]] += A->x[j] * A->x[j];
    }
  }
  for (i = 0; i < A->m; ++i) {
    Dt[i] = SQRTF(Dt[i]); /* l2 norm of rows */
  }

  /* accumulate D across each cone  */
  SCS(enforce_cone_boundaries)(cone, Dt, &SCS(mean));

  for (i = 0; i < A->m; ++i) {
    Dt[i] = SAFEDIV_POS(1.0, SQRTF(apply_limit(Dt[i])));
  }

  /****************************  E  ****************************/

  /* initialize E */
  for (i = 0; i < A->n; ++i) {
    /* Et[i] = 0.; */
    Et[i] = c[i] * c[i];
  }

  /* TODO: test not using P to determine scaling  */
  if (P) {
    /* compute norm of cols of P (symmetric upper triangular) */
    /* E = norm of cols of P */
    /* Compute maximum across columns */
    /* P(i, j) contributes to col j and col i (row i) due to symmetry */
    for (j = 0; j < P->n; j++) { /* cols */
      for (kk = P->p[j]; kk < P->p[j + 1]; kk++) {
        i = P->i[kk]; /* row */
        wrk = P->x[kk] * P->x[kk];
        Et[j] += wrk;
        if (i != j) {
          Et[i] += wrk;
        }
      }
    }
  }

  /* calculate col norms, E */
  for (i = 0; i < A->n; ++i) {
    Et[i] += SCS(norm_sq)(&(A->x[A->p[i]]), A->p[i + 1] - A->p[i]);
    Et[i] = SAFEDIV_POS(1.0, SQRTF(apply_limit(SQRTF(Et[i]))));
  }

  /* calculate s value */
  norm_c = SCS(norm_2)(c, A->n);
  norm_b = SCS(norm_2)(b, A->m);
  *s = SQRTF(norm_c * norm_c + norm_b * norm_b);
  *s = SAFEDIV_POS(1.0, SQRTF(apply_limit(*s)));
}

static void rescale(ScsMatrix *P, ScsMatrix *A, scs_float *b, scs_float *c,
                    scs_float *Dt, scs_float *Et, scs_float s, ScsScaling *scal,
                    ScsConeWork *cone) {
  scs_int i, j;
  /* scale the rows of A with D */
  for (i = 0; i < A->n; ++i) {
    for (j = A->p[i]; j < A->p[i + 1]; ++j) {
      A->x[j] *= Dt[A->i[j]];
    }
  }

  /* scale the cols of A with E */
  for (i = 0; i < A->n; ++i) {
    SCS(scale_array)(&(A->x[A->p[i]]), Et[i], A->p[i + 1] - A->p[i]);
  }

  if (P) {
    /* scale the rows of P with E */
    for (i = 0; i < P->n; ++i) {
      for (j = P->p[i]; j < P->p[i + 1]; ++j) {
        P->x[j] *= Et[P->i[j]];
      }
    }
    /* scale the cols of P with E */
    for (i = 0; i < P->n; ++i) {
      SCS(scale_array)(&(P->x[P->p[i]]), Et[i], P->p[i + 1] - P->p[i]);
    }
  }

  /* scale c */
  for (i = 0; i < A->n; ++i) {
    c[i] *= Et[i];
  }
  /* scale b */
  for (i = 0; i < A->m; ++i) {
    b[i] *= Dt[i];
  }

  /* Accumulate scaling */
  for (i = 0; i < A->m; ++i) {
    scal->D[i] *= Dt[i];
  }
  for (i = 0; i < A->n; ++i) {
    scal->E[i] *= Et[i];
  }

  /* Apply scaling */
  SCS(scale_array)(c, s, A->n);
  SCS(scale_array)(b, s, A->m);
  /* no need to scale P since primal_scale = dual_scale */
  /*
  if (P) {
    SCS(scale_array)(P->x, primal_scale, P->p[P->n]);
    SCS(scale_array)(P->x, 1.0 / dual_scale, P->p[P->n]);
  }
  */

  /* Accumulate scaling */
  scal->primal_scale *= s;
  scal->dual_scale *= s;
}

/* Will rescale as P -> EPE, A -> DAE, c -> sEc, b -> sDb, in-place.
 * Essentially trying to rescale this matrix:
 *
 * [P  A' c]   with   [E  0  0] on both sides (D, E diagonal)
 * [A  0  b]          [0  D  0]
 * [c' b' 0]          [0  0  s]
 *
 * which results in:
 *
 * [ EPE   EA'D  sEc ]
 * [ DAE    0    sDb ]
 * [ sc'E  sb'D   0  ]
 *
 * In other words D rescales the rows of A, b
 *                E rescales the cols of A and rows/cols of P, c'
 *
 * will repeatedly set: D^-1 ~ norm of rows of [ A  b ]
 *
 *                      E^-1 ~ norm of cols of [ P ]
 *                                             [ A ]
 *                                             [ c']
 *
 * `s` is incorporated into dual_scale and primal_scale
 *
 * The main complication is that D has to respect cone boundaries.
 *
 */
<<<<<<< HEAD
void SCS(normalize)(ScsMatrix *P, ScsMatrix *A, scs_float *b, scs_float *c,
                    ScsScaling *scal, ScsConeWork *cone) {
=======
ScsScaling *SCS(normalize_a_p)(ScsMatrix *P, ScsMatrix *A, scs_float *b,
                               scs_float *c, scs_int *cone_boundaries,
                               scs_int cone_boundaries_len) {
>>>>>>> 3f5d251f
  scs_int i;
  scs_float s;
  ScsScaling *scal = (ScsScaling *)scs_calloc(1, sizeof(ScsScaling));
  scs_float *Dt = (scs_float *)scs_malloc(A->m * sizeof(scs_float));
  scs_float *Et = (scs_float *)scs_malloc(A->n * sizeof(scs_float));
  scal->D = (scs_float *)scs_malloc(A->m * sizeof(scs_float));
  scal->E = (scs_float *)scs_malloc(A->n * sizeof(scs_float));

#if VERBOSITY > 5
  SCS(timer) normalize_timer;
  SCS(tic)(&normalize_timer);
  scs_printf("normalizing A and P\n");
#endif

  /* init D, E */
  scal->m = A->m;
  for (i = 0; i < A->m; ++i) {
    scal->D[i] = 1.;
  }
  scal->n = A->n;
  for (i = 0; i < A->n; ++i) {
    scal->E[i] = 1.;
  }
  scal->primal_scale = 1.;
  scal->dual_scale = 1.;
  for (i = 0; i < NUM_RUIZ_PASSES; ++i) {
    compute_ruiz_mats(P, A, b, c, Dt, Et, &s, cone);
    rescale(P, A, b, c, Dt, Et, s, scal, cone);
  }
  for (i = 0; i < NUM_L2_PASSES; ++i) {
    compute_l2_mats(P, A, b, c, Dt, Et, &s, cone);
    rescale(P, A, b, c, Dt, Et, s, scal, cone);
  }
  scs_free(Dt);
  scs_free(Et);

#if VERBOSITY > 5
  scs_printf("finished normalizing A and P, time: %1.2es\n",
             SCS(tocq)(&normalize_timer) / 1e3);
  scs_printf("inf norm A %1.2e\n", SCS(norm_inf)(A->x, A->p[A->n]));
  if (P) {
    scs_printf("inf norm P %1.2e\n", SCS(norm_inf)(P->x, P->p[P->n]));
  }
  scs_printf("primal_scale %g\n", scal->primal_scale);
  scs_printf("dual_scale %g\n", scal->dual_scale);
  scs_printf("norm_b %g\n", SCS(norm_inf)(b, A->m));
  scs_printf("norm_c %g\n", SCS(norm_inf)(c, A->n));
  scs_printf("norm D %g\n", SCS(norm_inf)(scal->D, A->m));
  scs_printf("norm E %g\n", SCS(norm_inf)(scal->E, A->n));
#endif
  return scal;
}

void SCS(un_normalize_a_p)(ScsMatrix *A, ScsMatrix *P, const ScsScaling *scal) {
  scs_int i, j;
  scs_float *D = scal->D;
  scs_float *E = scal->E;
  for (i = 0; i < A->n; ++i) {
    SCS(scale_array)
    (&(A->x[A->p[i]]), 1. / E[i], A->p[i + 1] - A->p[i]);
  }
  for (i = 0; i < A->n; ++i) {
    for (j = A->p[i]; j < A->p[i + 1]; ++j) {
      A->x[j] /= D[A->i[j]];
    }
  }
  if (P) {
    for (i = 0; i < P->n; ++i) {
      SCS(scale_array)
      (&(P->x[P->p[i]]), 1. / E[i], P->p[i + 1] - P->p[i]);
    }
    for (i = 0; i < P->n; ++i) {
      for (j = P->p[i]; j < P->p[i + 1]; ++j) {
        P->x[j] /= E[P->i[j]];
      }
    }
  }
}

void SCS(accum_by_atrans)(const ScsMatrix *A, const scs_float *x,
                          scs_float *y) {
  /* y += A'*x
     A in column compressed format
     parallelizes over columns (rows of A')
   */
  scs_int p, j;
  scs_int c1, c2;
  scs_float yj;
  scs_int n = A->n;
  scs_int *Ap = A->p;
  scs_int *Ai = A->i;
  scs_float *Ax = A->x;
#ifdef _OPENMP
#pragma omp parallel for private(p, c1, c2, yj)
#endif
  for (j = 0; j < n; j++) {
    yj = y[j];
    c1 = Ap[j];
    c2 = Ap[j + 1];
    for (p = c1; p < c2; p++) {
      yj += Ax[p] * x[Ai[p]];
    }
    y[j] = yj;
  }
}

void SCS(accum_by_a)(const ScsMatrix *A, const scs_float *x, scs_float *y) {
  /*y += A*x
    A in column compressed format
    */
  scs_int p, j, i;
  scs_int n = A->n;
  scs_int *Ap = A->p;
  scs_int *Ai = A->i;
  scs_float *Ax = A->x;
  for (j = 0; j < n; j++) { /* col */
    for (p = Ap[j]; p < Ap[j + 1]; p++) {
      i = Ai[p]; /* row */
      y[i] += Ax[p] * x[j];
    }
  }
}

/* Since P is upper triangular need to be clever here */
void SCS(accum_by_p)(const ScsMatrix *P, const scs_float *x, scs_float *y) {
  /* returns y += P x */
  scs_int p, j, i;
  scs_int n = P->n;
  scs_int *Pp = P->p;
  scs_int *Pi = P->i;
  scs_float *Px = P->x;
  /* y += P_upper x but skip diagonal entries*/
  for (j = 0; j < n; j++) { /* col */
    for (p = Pp[j]; p < Pp[j + 1]; p++) {
      i = Pi[p];    /* row */
      if (i != j) { /* skip the diagonal */
        y[i] += Px[p] * x[j];
      }
    }
  }
  /* y += P_lower x */
  SCS(accum_by_atrans)(P, x, y);
}<|MERGE_RESOLUTION|>--- conflicted
+++ resolved
@@ -331,14 +331,8 @@
  * The main complication is that D has to respect cone boundaries.
  *
  */
-<<<<<<< HEAD
-void SCS(normalize)(ScsMatrix *P, ScsMatrix *A, scs_float *b, scs_float *c,
-                    ScsScaling *scal, ScsConeWork *cone) {
-=======
 ScsScaling *SCS(normalize_a_p)(ScsMatrix *P, ScsMatrix *A, scs_float *b,
-                               scs_float *c, scs_int *cone_boundaries,
-                               scs_int cone_boundaries_len) {
->>>>>>> 3f5d251f
+                               scs_float *c, ScsConeWork *cone) {
   scs_int i;
   scs_float s;
   ScsScaling *scal = (ScsScaling *)scs_calloc(1, sizeof(ScsScaling));
