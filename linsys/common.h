#ifndef COMMON_H_GUARD
#define COMMON_H_GUARD

#include "glbopts.h"
#include "cones.h"
#include "amatrix.h"

<<<<<<< HEAD
#define MIN_SCALE (1e-3)
#define MAX_SCALE (1e3)

/* Default to underscore for blas / lapack */
#ifndef BLASSUFFIX
#define BLASSUFFIX _
#endif

/* this extra indirection is needed for BLASSUFFIX to work correctly as a variable */
#define stitch_(pre,x,post) pre ## x ## post
#define stitch__(pre,x,post) stitch_(pre,x,post)
/* single or double precision */
#ifndef FLOAT
#define BLAS(x) stitch__(d,x,BLASSUFFIX)
#else
#define BLAS(x) stitch__(s,x,BLASSUFFIX)
#endif

#ifdef MATLAB_MEX_FILE
typedef ptrdiff_t blasint;
#elif defined BLAS64
#include <stdint.h>
typedef int64_t blasint;
#else
typedef int blasint;
#endif

void BLAS(scal)(blasint *n, scs_float *da, scs_float *dx, blasint *incx);
scs_float BLAS(nrm2)(blasint *n, scs_float *x, blasint *incx);
void BLAS(gemv)(char *trans, blasint *m, blasint *n, scs_float * alpha, scs_float *a, blasint *lda, const scs_float *x, blasint *incx,
		scs_float *beta, scs_float *y, blasint *incy);
void BLAS(axpy)(blasint *n, scs_float *da, scs_float *dx, blasint *incx, scs_float *dy, blasint *incy_);
void BLAS(syrk)(char *uplo, char *trans, blasint *n, blasint *k, scs_float *alpha, scs_float *a, blasint *lda, scs_float *beta, 
        scs_float *c, blasint *ldc);

/* void BLAS(gemm)(char *transa, char *transb, blasint *m, blasint * n, blasint *k, scs_float *alpha, scs_float *a, blasint *lda,
        scs_float *b, blasint *ldb, scs_float *beta, scs_float *c, blasint *ldc); */

scs_int validateLinSys(Data *d);
void normalizeA(Data * d, Work * w, Cone * k);
void unNormalizeA(Data *d, Work * w);
void accumByAtrans(Data * d, Priv * p, const scs_float * x, scs_float * y);
void freeAMatrix(AMatrix * A);
=======
void _accumByAtrans(scs_int n, scs_float * Ax, scs_int * Ai, scs_int * Ap, const scs_float *x, scs_float *y);
void _accumByA(scs_int n, scs_float * Ax, scs_int * Ai, scs_int * Ap, const scs_float *x, scs_float *y);

>>>>>>> f696815b
#endif<|MERGE_RESOLUTION|>--- conflicted
+++ resolved
@@ -5,7 +5,6 @@
 #include "cones.h"
 #include "amatrix.h"
 
-<<<<<<< HEAD
 #define MIN_SCALE (1e-3)
 #define MAX_SCALE (1e3)
 
@@ -33,7 +32,7 @@
 typedef int blasint;
 #endif
 
-void BLAS(scal)(blasint *n, scs_float *da, scs_float *dx, blasint *incx);
+void BLAS(scal)(blasint *n, const scs_float *da, scs_float *dx, blasint *incx);
 scs_float BLAS(nrm2)(blasint *n, scs_float *x, blasint *incx);
 void BLAS(gemv)(char *trans, blasint *m, blasint *n, scs_float * alpha, scs_float *a, blasint *lda, const scs_float *x, blasint *incx,
 		scs_float *beta, scs_float *y, blasint *incy);
@@ -44,14 +43,4 @@
 /* void BLAS(gemm)(char *transa, char *transb, blasint *m, blasint * n, blasint *k, scs_float *alpha, scs_float *a, blasint *lda,
         scs_float *b, blasint *ldb, scs_float *beta, scs_float *c, blasint *ldc); */
 
-scs_int validateLinSys(Data *d);
-void normalizeA(Data * d, Work * w, Cone * k);
-void unNormalizeA(Data *d, Work * w);
-void accumByAtrans(Data * d, Priv * p, const scs_float * x, scs_float * y);
-void freeAMatrix(AMatrix * A);
-=======
-void _accumByAtrans(scs_int n, scs_float * Ax, scs_int * Ai, scs_int * Ap, const scs_float *x, scs_float *y);
-void _accumByA(scs_int n, scs_float * Ax, scs_int * Ai, scs_int * Ap, const scs_float *x, scs_float *y);
-
->>>>>>> f696815b
 #endif