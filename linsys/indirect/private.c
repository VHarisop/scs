--- conflicted
+++ resolved
@@ -1,11 +1,7 @@
 #include "private.h"
 
-<<<<<<< HEAD
-#define CG_BEST_TOL 1e-7
-=======
 #define CG_BEST_TOL 1e-9
 #define CG_MIN_TOL 1e-1
->>>>>>> 458408b8
 
 static scs_int totCgIts;
 static timer linsysTimer;
@@ -16,6 +12,14 @@
 		scs_float *beta, scs_float *y, blasint *incy);
 
 scs_float BLAS(dot)(blasint *n, scs_float *dx, blasint *incx, scs_float *dy, blasint *incy);
+
+void accumByAtrans(const AMatrix * A, Priv * p, const scs_float *x, scs_float *y) {
+    _accumByAtrans(A, p, x, y);
+}
+
+void accumByA(const AMatrix * A, Priv * p, const scs_float *x, scs_float *y) {
+    _accumByA(A, p, x, y);
+}
 
 char * getLinSysMethod(const AMatrix * A, const Settings * stgs) {
 	char * str = scs_malloc(sizeof(char) * 128);
@@ -79,25 +83,6 @@
 	}
 }
 
-<<<<<<< HEAD
-=======
-/*y = (RHO_X * I + A'A)x */
-static void matVec(const AMatrix * A, const Settings * s, Priv * p, const scs_float * x, scs_float * y) {
-	scs_float * tmp = p->tmp;
-	memset(tmp, 0, A->m * sizeof(scs_float));
-	accumByA(A, p, x, tmp);
-	memset(y, 0, A->n * sizeof(scs_float));
-	accumByAtrans(A, p, tmp, y);
-	addScaledArray(y, x, A->n, s->rho_x);
-}
-
-void accumByAtrans(const AMatrix * A, Priv * p, const scs_float *x, scs_float *y) {
-	_accumByAtrans(A->n, A->x, A->i, A->p, x, y);
-}
-void accumByA(const AMatrix * A, Priv * p, const scs_float *x, scs_float *y) {
-	_accumByAtrans(p->At->n, p->At->x, p->At->i, p->At->p, x, y);
-}
->>>>>>> 458408b8
 static void applyPreConditioner(scs_float * M, scs_float * z, scs_float * r, scs_int n, scs_float *ipzr) {
 	scs_int i;
 	*ipzr = 0;
@@ -107,47 +92,9 @@
 	}
 }
 
-<<<<<<< HEAD
 /* solves (I+A'A)x = b, s warm start, solution stored in b */
 static scs_int pcg(const AMatrix * A, Priv * pr, const scs_float * s, scs_float * b, scs_int max_its, scs_float tol) {
 	scs_int i = 0;
-=======
-Priv * initPriv(const AMatrix * A, const Settings * stgs) {
-	Priv * p = scs_calloc(1, sizeof(Priv));
-	p->p = scs_malloc((A->n) * sizeof(scs_float));
-	p->r = scs_malloc((A->n) * sizeof(scs_float));
-	p->Gp = scs_malloc((A->n) * sizeof(scs_float));
-	p->tmp = scs_malloc((A->m) * sizeof(scs_float));
-
-	/* memory for A transpose */
-	p->At = scs_malloc(sizeof(AMatrix));
-	p->At->m = A->n;
-	p->At->n = A->m;
-	p->At->i = scs_malloc((A->p[A->n]) * sizeof(scs_int));
-	p->At->p = scs_malloc((A->m + 1) * sizeof(scs_int));
-	p->At->x = scs_malloc((A->p[A->n]) * sizeof(scs_float));
-	transpose(A, p);
-
-	/* preconditioner memory */
-	p->z = scs_malloc((A->n) * sizeof(scs_float));
-	p->M = scs_malloc((A->n) * sizeof(scs_float));
-	getPreconditioner(A, stgs, p);
-
-	totalSolveTime = 0;
-	totCgIts = 0;
-	if (!p->p || !p->r || !p->Gp || !p->tmp || !p->At || !p->At->i || !p->At->p || !p->At->x) {
-		freePriv(p);
-		return SCS_NULL;
-	}
-	return p;
-}
-
-/* solves (I+A'A)x = b, s warm start, solution stored in b */
-static scs_int pcg(const AMatrix * A, const Settings * stgs, Priv * pr, const scs_float * s, scs_float * b, scs_int max_its,
-		scs_float tol) {
-	scs_int i, n = A->n;
-	scs_float ipzr, ipzrOld, alpha;
->>>>>>> 458408b8
 	scs_float *p = pr->p; /* cg direction */
 	scs_float *Gp = pr->Gp; /* updated CG direction */
 	scs_float *r = pr->r; /* cg residual */
@@ -202,7 +149,7 @@
     scs_int cgIts;
     blasint n = (blasint) A->n, m = (blasint) A->m, one = 1;
     scs_float onef = 1.0, negOnef = -1.0;
-    scs_float cgTol = BLAS(nrm2)(&n, b, &one) * (iter < 0 ? CG_BEST_TOL : 1 / POWF(iter + 1, stgs->cg_rate));
+    scs_float cgTol = BLAS(nrm2)(&n, b, &one) * (iter < 0 ? CG_BEST_TOL : CG_MIN_TOL / POWF((scs_float) iter + 1, stgs->cg_rate));
 #ifdef EXTRAVERBOSE
     scs_printf("solving lin sys\n");
 #endif
