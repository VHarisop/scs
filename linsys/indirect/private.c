#include "private.h"

#define CG_BEST_TOL 1e-7

static idxint totCgIts;
static timer linsysTimer;
static pfloat totalSolveTime;

void BLAS(symv)(char *uplo, blasint *n, pfloat *alpha, pfloat *a, blasint *lda, const pfloat *x, blasint *incx,
		pfloat *beta, pfloat *y, blasint *incy);

pfloat BLAS(dot)(blasint *n, pfloat *dx, blasint *incx, pfloat *dy, blasint *incy);

char * getLinSysMethod(Data * d, Priv * p) {
	char * str = scs_malloc(sizeof(char) * 128);
<<<<<<< HEAD
	sprintf(str, "dense-indirect, CG tol ~ 1/iter^(%2.2f)", d->CG_RATE);
=======
	sprintf(str, "sparse-indirect, nnz in A = %li, CG tol ~ 1/iter^(%2.2f)", (long ) d->A->p[d->n], d->cgRate);
>>>>>>> bb618c6b
	return str;
}

char * getLinSysSummary(Priv * p, Info * info) {
	char * str = scs_malloc(sizeof(char) * 128);
	sprintf(str, "\tLin-sys: avg # CG iterations: %2.2f, avg solve time: %1.2es\n",
			(pfloat ) totCgIts / (info->iter + 1), totalSolveTime / (info->iter + 1) / 1e3);
	totCgIts = 0;
	totalSolveTime = 0;
	return str;
}

void getPreconditioner(Data *d, Priv *p) {
<<<<<<< HEAD
	idxint j;
	for (j = 0; j < d->n; ++j) {
		p->M[j] = 1 / p->G[j * d->n + j];
=======
	idxint i;
	pfloat * M = p->M;
	AMatrix * A = d->A;

#ifdef EXTRAVERBOSE
	scs_printf("getting pre-conditioner\n");
#endif

	for (i = 0; i < d->n; ++i) {
		M[i] = 1 / (d->rhoX + calcNormSq(&(A->x[A->p[i]]), A->p[i + 1] - A->p[i]));
		/* M[i] = 1; */
>>>>>>> bb618c6b
	}
}

Priv * initPriv(Data * d) {
	idxint j;
	pfloat * A = d->A->x;
	blasint n = (blasint) d->n, m = (blasint) d->m;
	pfloat onef = 1.0, zerof = 0.0;
	Priv * p = scs_malloc(sizeof(Priv));
	p->p = scs_malloc(d->n * sizeof(pfloat));
	p->z = scs_malloc(d->n * sizeof(pfloat));
	p->r = scs_malloc(d->n * sizeof(pfloat));
	p->Gp = scs_malloc(d->n * sizeof(pfloat));
	p->M = scs_malloc(d->n * sizeof(pfloat));
	/* form Gram matrix (RHO_X * I+A'A) */
	p->G = scs_calloc(d->n * d->n, sizeof(pfloat));
	/* BLAS(gemm)("Transpose", "NoTranspose", &n, &n, &m, &onef, A, &m, A, &m, &zerof, p->G, &n); */
	BLAS(syrk)("Upper", "Transpose", &n, &m, &onef, A, &m, &zerof, p->G, &n);
    for (j = 0; j < d->n; j++) {
		p->G[j * d->n + j] += d->RHO_X;
	}
	getPreconditioner(d, p);
	totalSolveTime = 0;
	totCgIts = 0;
	return p;
}

void freePriv(Priv * p) {
<<<<<<< HEAD
	scs_free(p->p);
	scs_free(p->z);
	scs_free(p->r);
	scs_free(p->Gp);
	scs_free(p->M);
	scs_free(p->G);
	scs_free(p);
=======
	if (p) {
		if (p->p)
			scs_free(p->p);
		if (p->r)
			scs_free(p->r);
		if (p->Gp)
			scs_free(p->Gp);
		if (p->tmp)
			scs_free(p->tmp);
		if (p->Ati)
			scs_free(p->Ati);
		if (p->Atx)
			scs_free(p->Atx);
		if (p->Atp)
			scs_free(p->Atp);
		if (p->z)
			scs_free(p->z);
		if (p->M)
			scs_free(p->M);
		scs_free(p);
	}
}

/* solves (I+A'A)x = b, s warm start, solution stored in b */
/*y = (RHO_X * I + A'A)x */
static void matVec(Data * d, Priv * p, const pfloat * x, pfloat * y) {
	pfloat * tmp = p->tmp;
	memset(tmp, 0, d->m * sizeof(pfloat));
	accumByA(d, p, x, tmp);
	memset(y, 0, d->n * sizeof(pfloat));
	accumByAtrans(d, p, tmp, y);
	addScaledArray(y, x, d->n, d->rhoX);
}

void _accumByAtrans(idxint n, pfloat * Ax, idxint * Ai, idxint * Ap, const pfloat *x, pfloat *y) {
	/* y  = A'*x
	 A in column compressed format
	 parallelizes over columns (rows of A')
	 */
	idxint p, j;
	idxint c1, c2;
	pfloat yj;
#ifdef OPENMP
#pragma omp parallel for private(p,c1,c2,yj)
#endif
	for (j = 0; j < n; j++) {
		yj = y[j];
		c1 = Ap[j];
		c2 = Ap[j + 1];
		for (p = c1; p < c2; p++) {
			yj += Ax[p] * x[Ai[p]];
		}
		y[j] = yj;
	}
>>>>>>> bb618c6b
}

static void applyPreConditioner(pfloat * M, pfloat * z, pfloat * r, idxint n, pfloat *ipzr) {
	idxint i;
	*ipzr = 0;
	for (i = 0; i < n; ++i) {
		z[i] = r[i] * M[i];
		*ipzr += z[i] * r[i];
	}
}

/* solves (I+A'A)x = b, s warm start, solution stored in b */
static idxint pcg(Data *d, Priv * pr, const pfloat * s, pfloat * b, idxint max_its, pfloat tol) {
	idxint i = 0;
	pfloat *p = pr->p; /* cg direction */
	pfloat *Gp = pr->Gp; /* updated CG direction */
	pfloat *r = pr->r; /* cg residual */
	pfloat *G = pr->G; /* Gram matrix = (RHO_X * I + A'A) */
	pfloat *z = pr->z; /* preconditioned residual */
	pfloat *M = pr->M; /* preconditioner */
	pfloat ipzr, ipzrOld, alpha, negAlpha, beta;
	pfloat negOnef = -1.0, onef = 1.0, zerof = 0.0;
	blasint n = (blasint) d->n, one = 1;

	memcpy(r, b, n * sizeof(pfloat));
	if (s == NULL) {
		memset(b, 0.0, n * sizeof(pfloat));
	} else {
		BLAS(symv)("Upper", &n, &negOnef, G, &n, s, &one, &onef, r, &one);
		memcpy(b, s, n * sizeof(pfloat));
	}
	applyPreConditioner(M, z, r, n, &ipzr);
	memcpy(p, z, n * sizeof(pfloat));

	for (i = 0; i < max_its; i++) {
		BLAS(symv)("Upper", &n, &onef, G, &n, p, &one, &zerof, Gp, &one);

		alpha = ipzr / BLAS(dot)(&n, p, &one, Gp, &one);
		negAlpha = -alpha;

		BLAS(axpy)(&n, &alpha, p, &one, b, &one);
		BLAS(axpy)(&n, &negAlpha, Gp, &one, r, &one);

		if (BLAS(nrm2)(&n, r, &one) < tol) {
			return i + 1;
		}
		ipzrOld = ipzr;
		applyPreConditioner(M, z, r, n, &ipzr);

		beta = ipzr / ipzrOld;
		BLAS(scal)(&n, &beta, p, &one);
		BLAS(axpy)(&n, &onef, z, &one, p, &one);
	}
	return i;
}

idxint solveLinSys(Data *d, Priv * p, pfloat * b, const pfloat * s, idxint iter) {
	/* solves Mx = b, for x but stores result in b
	 s contains warm-start (if available)	p->r = b; */
	pfloat * A = d->A->x;
	idxint cgIts;
<<<<<<< HEAD
	blasint n = (blasint) d->n, m = (blasint) d->m, one = 1;
	pfloat onef = 1.0, negOnef = -1.0;
	pfloat cgTol = BLAS(nrm2)(&n, b, &one) * (iter < 0 ? CG_BEST_TOL : 1 / POWF(iter + 1, d->CG_RATE));
#ifdef EXTRAVERBOSE
	scs_printf("solving lin sys\n");
#endif
=======
	pfloat cgTol = calcNorm(b, d->n) * (iter < 0 ? CG_BEST_TOL : CG_MIN_TOL / POWF((pfloat) iter + 1, d->cgRate));

>>>>>>> bb618c6b
	tic(&linsysTimer);
	BLAS(gemv)("Transpose", &m, &n, &onef, A, &m, &(b[d->n]), &one, &onef, b, &one);
	cgIts = pcg(d, p, s, b, d->n, MAX(cgTol, CG_BEST_TOL));
	BLAS(gemv)("NoTranpose", &m, &n, &onef, A, &m, b, &one, &negOnef, &(b[d->n]), &one);
#ifdef EXTRAVERBOSE
	scs_printf("\tCG iterations: %i\n", (int) cgIts);
#endif
	if (iter >= 0) {
		totCgIts += cgIts;
	}

	totalSolveTime += tocq(&linsysTimer);
	return 0;
}
<|MERGE_RESOLUTION|>--- conflicted
+++ resolved
@@ -13,11 +13,7 @@
 
 char * getLinSysMethod(Data * d, Priv * p) {
 	char * str = scs_malloc(sizeof(char) * 128);
-<<<<<<< HEAD
-	sprintf(str, "dense-indirect, CG tol ~ 1/iter^(%2.2f)", d->CG_RATE);
-=======
-	sprintf(str, "sparse-indirect, nnz in A = %li, CG tol ~ 1/iter^(%2.2f)", (long ) d->A->p[d->n], d->cgRate);
->>>>>>> bb618c6b
+	sprintf(str, "dense-indirect, CG tol ~ 1/iter^(%2.2f)", d->cgRate);
 	return str;
 }
 
@@ -31,23 +27,9 @@
 }
 
 void getPreconditioner(Data *d, Priv *p) {
-<<<<<<< HEAD
 	idxint j;
 	for (j = 0; j < d->n; ++j) {
 		p->M[j] = 1 / p->G[j * d->n + j];
-=======
-	idxint i;
-	pfloat * M = p->M;
-	AMatrix * A = d->A;
-
-#ifdef EXTRAVERBOSE
-	scs_printf("getting pre-conditioner\n");
-#endif
-
-	for (i = 0; i < d->n; ++i) {
-		M[i] = 1 / (d->rhoX + calcNormSq(&(A->x[A->p[i]]), A->p[i + 1] - A->p[i]));
-		/* M[i] = 1; */
->>>>>>> bb618c6b
 	}
 }
 
@@ -62,12 +44,12 @@
 	p->r = scs_malloc(d->n * sizeof(pfloat));
 	p->Gp = scs_malloc(d->n * sizeof(pfloat));
 	p->M = scs_malloc(d->n * sizeof(pfloat));
-	/* form Gram matrix (RHO_X * I+A'A) */
+	/* form Gram matrix (rhoX * I+A'A) */
 	p->G = scs_calloc(d->n * d->n, sizeof(pfloat));
 	/* BLAS(gemm)("Transpose", "NoTranspose", &n, &n, &m, &onef, A, &m, A, &m, &zerof, p->G, &n); */
 	BLAS(syrk)("Upper", "Transpose", &n, &m, &onef, A, &m, &zerof, p->G, &n);
     for (j = 0; j < d->n; j++) {
-		p->G[j * d->n + j] += d->RHO_X;
+		p->G[j * d->n + j] += d->rhoX;
 	}
 	getPreconditioner(d, p);
 	totalSolveTime = 0;
@@ -76,15 +58,6 @@
 }
 
 void freePriv(Priv * p) {
-<<<<<<< HEAD
-	scs_free(p->p);
-	scs_free(p->z);
-	scs_free(p->r);
-	scs_free(p->Gp);
-	scs_free(p->M);
-	scs_free(p->G);
-	scs_free(p);
-=======
 	if (p) {
 		if (p->p)
 			scs_free(p->p);
@@ -92,54 +65,14 @@
 			scs_free(p->r);
 		if (p->Gp)
 			scs_free(p->Gp);
-		if (p->tmp)
-			scs_free(p->tmp);
-		if (p->Ati)
-			scs_free(p->Ati);
-		if (p->Atx)
-			scs_free(p->Atx);
-		if (p->Atp)
-			scs_free(p->Atp);
 		if (p->z)
 			scs_free(p->z);
 		if (p->M)
 			scs_free(p->M);
+		if (p->G)
+			scs_free(p->G);
 		scs_free(p);
 	}
-}
-
-/* solves (I+A'A)x = b, s warm start, solution stored in b */
-/*y = (RHO_X * I + A'A)x */
-static void matVec(Data * d, Priv * p, const pfloat * x, pfloat * y) {
-	pfloat * tmp = p->tmp;
-	memset(tmp, 0, d->m * sizeof(pfloat));
-	accumByA(d, p, x, tmp);
-	memset(y, 0, d->n * sizeof(pfloat));
-	accumByAtrans(d, p, tmp, y);
-	addScaledArray(y, x, d->n, d->rhoX);
-}
-
-void _accumByAtrans(idxint n, pfloat * Ax, idxint * Ai, idxint * Ap, const pfloat *x, pfloat *y) {
-	/* y  = A'*x
-	 A in column compressed format
-	 parallelizes over columns (rows of A')
-	 */
-	idxint p, j;
-	idxint c1, c2;
-	pfloat yj;
-#ifdef OPENMP
-#pragma omp parallel for private(p,c1,c2,yj)
-#endif
-	for (j = 0; j < n; j++) {
-		yj = y[j];
-		c1 = Ap[j];
-		c2 = Ap[j + 1];
-		for (p = c1; p < c2; p++) {
-			yj += Ax[p] * x[Ai[p]];
-		}
-		y[j] = yj;
-	}
->>>>>>> bb618c6b
 }
 
 static void applyPreConditioner(pfloat * M, pfloat * z, pfloat * r, idxint n, pfloat *ipzr) {
@@ -157,7 +90,7 @@
 	pfloat *p = pr->p; /* cg direction */
 	pfloat *Gp = pr->Gp; /* updated CG direction */
 	pfloat *r = pr->r; /* cg residual */
-	pfloat *G = pr->G; /* Gram matrix = (RHO_X * I + A'A) */
+	pfloat *G = pr->G; /* Gram matrix = (rhoX I + A'A) */
 	pfloat *z = pr->z; /* preconditioned residual */
 	pfloat *M = pr->M; /* preconditioner */
 	pfloat ipzr, ipzrOld, alpha, negAlpha, beta;
@@ -201,17 +134,12 @@
 	 s contains warm-start (if available)	p->r = b; */
 	pfloat * A = d->A->x;
 	idxint cgIts;
-<<<<<<< HEAD
 	blasint n = (blasint) d->n, m = (blasint) d->m, one = 1;
 	pfloat onef = 1.0, negOnef = -1.0;
-	pfloat cgTol = BLAS(nrm2)(&n, b, &one) * (iter < 0 ? CG_BEST_TOL : 1 / POWF(iter + 1, d->CG_RATE));
+	pfloat cgTol = BLAS(nrm2)(&n, b, &one) * (iter < 0 ? CG_BEST_TOL : 1 / POWF(iter + 1, d->cgRate));
 #ifdef EXTRAVERBOSE
 	scs_printf("solving lin sys\n");
 #endif
-=======
-	pfloat cgTol = calcNorm(b, d->n) * (iter < 0 ? CG_BEST_TOL : CG_MIN_TOL / POWF((pfloat) iter + 1, d->cgRate));
-
->>>>>>> bb618c6b
 	tic(&linsysTimer);
 	BLAS(gemv)("Transpose", &m, &n, &onef, A, &m, &(b[d->n]), &one, &onef, b, &one);
 	cgIts = pcg(d, p, s, b, d->n, MAX(cgTol, CG_BEST_TOL));
