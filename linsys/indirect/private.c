--- conflicted
+++ resolved
@@ -3,32 +3,27 @@
 #define CG_BEST_TOL 1e-9
 #define CG_MIN_TOL 1e-1
 
-<<<<<<< HEAD
 /* TODO: dsymv appears to be broken in MATLAB (R2014b at least): */
-void BLAS(symv)(const char *uplo, blasint *n, scs_float *alpha, scs_float *a, blasint *lda, const scs_float *x, blasint *incx,
-		scs_float *beta, scs_float *y, blasint *incy);
+void BLAS(symv)(const char *uplo, blasint *n, scs_float *alpha, scs_float *a,
+                blasint *lda, const scs_float *x, blasint *incx,
+                scs_float *beta, scs_float *y, blasint *incy);
 
-scs_float BLAS(dot)(blasint *n, scs_float *dx, blasint *incx, scs_float *dy, blasint *incy);
+scs_float BLAS(dot)(blasint *n, scs_float *dx, blasint *incx, scs_float *dy,
+                    blasint *incy);
 
-void accumByAtrans(const AMatrix * A, Priv * p, const scs_float *x, scs_float *y) {
+void accumByAtrans(const AMatrix *A, Priv *p, const scs_float *x,
+                   scs_float *y) {
     _accumByAtrans(A, p, x, y);
 }
 
-void accumByA(const AMatrix * A, Priv * p, const scs_float *x, scs_float *y) {
+void accumByA(const AMatrix *A, Priv *p, const scs_float *x, scs_float *y) {
     _accumByA(A, p, x, y);
 }
 
-char * getLinSysMethod(const AMatrix * A, const Settings * stgs) {
-	char * str = scs_malloc(sizeof(char) * 128);
-	sprintf(str, "dense-indirect, CG tol ~ 1/iter^(%2.2f)", stgs->cg_rate);
-	return str;
-=======
-char *getLinSysMethod(const AMatrix *A, const Settings *s) {
+char *getLinSysMethod(const AMatrix *A, const Settings *stgs) {
     char *str = scs_malloc(sizeof(char) * 128);
-    sprintf(str, "sparse-indirect, nnz in A = %li, CG tol ~ 1/iter^(%2.2f)",
-            (long)A->p[A->n], s->cg_rate);
+    sprintf(str, "dense-indirect, CG tol ~ 1/iter^(%2.2f)", stgs->cg_rate);
     return str;
->>>>>>> 9daabd6f
 }
 
 char *getLinSysSummary(Priv *p, const Info *info) {
@@ -42,142 +37,33 @@
     return str;
 }
 
-<<<<<<< HEAD
-void getPreconditioner(const AMatrix * A, Priv *p) {
-	scs_int j;
-	for (j = 0; j < A->n; ++j) {
-		p->M[j] = 1 / p->G[j * A->n + j];
-	}
+void getPreconditioner(const AMatrix *A, Priv *p) {
+    scs_int j;
+    for (j = 0; j < A->n; ++j) {
+        p->M[j] = 1 / p->G[j * A->n + j];
+    }
 }
 
-Priv * initPriv(const AMatrix * A, const Settings * stgs) {
-	scs_int j;
-	blasint n = (blasint) A->n, m = (blasint) A->m;
-	scs_float onef = 1.0, zerof = 0.0;
-	Priv * p = scs_malloc(sizeof(Priv));
-	p->p = scs_malloc(A->n * sizeof(scs_float));
-	p->z = scs_malloc(A->n * sizeof(scs_float));
-	p->r = scs_malloc(A->n * sizeof(scs_float));
-	p->Gp = scs_malloc(A->n * sizeof(scs_float));
-	p->M = scs_malloc(A->n * sizeof(scs_float));
-	/* form Gram matrix (rho_x * I+A'A) */
-	p->G = scs_calloc(A->n * A->n, sizeof(scs_float));
-	BLAS(syrk)("Lower", "Transpose", &n, &m, &onef, A->x, &m, &zerof, p->G, &n);
+Priv *initPriv(const AMatrix *A, const Settings *stgs) {
+    scs_int j;
+    blasint n = (blasint)A->n, m = (blasint)A->m;
+    scs_float onef = 1.0, zerof = 0.0;
+    Priv *p = scs_malloc(sizeof(Priv));
+    p->p = scs_malloc(A->n * sizeof(scs_float));
+    p->z = scs_malloc(A->n * sizeof(scs_float));
+    p->r = scs_malloc(A->n * sizeof(scs_float));
+    p->Gp = scs_malloc(A->n * sizeof(scs_float));
+    p->M = scs_malloc(A->n * sizeof(scs_float));
+    /* form Gram matrix (rho_x * I+A'A) */
+    p->G = scs_calloc(A->n * A->n, sizeof(scs_float));
+    BLAS(syrk)("Lower", "Transpose", &n, &m, &onef, A->x, &m, &zerof, p->G, &n);
     for (j = 0; j < A->n; j++) {
-		p->G[j * A->n + j] += stgs->rho_x;
-	}
-	getPreconditioner(A, p);
-	p->totalSolveTime = 0;
-	p->totCgIts = 0;
-	return p;
-}
-
-void freePriv(Priv * p) {
-	if (p) {
-		if (p->p)
-			scs_free(p->p);
-		if (p->r)
-			scs_free(p->r);
-		if (p->Gp)
-			scs_free(p->Gp);
-		if (p->z)
-			scs_free(p->z);
-		if (p->M)
-			scs_free(p->M);
-		if (p->G)
-			scs_free(p->G);
-		scs_free(p);
-	}
-}
-
-static void applyPreConditioner(scs_float * M, scs_float * z, scs_float * r, scs_int n, scs_float *ipzr) {
-	scs_int i;
-	*ipzr = 0;
-	for (i = 0; i < n; ++i) {
-		z[i] = r[i] * M[i];
-		*ipzr += z[i] * r[i];
-	}
-}
-
-/* solves (I+A'A)x = b, s warm start, solution stored in b */
-static scs_int pcg(const AMatrix * A, Priv * pr, const scs_float * s, scs_float * b, scs_int max_its, scs_float tol) {
-	scs_int i = 0;
-	scs_float *p = pr->p; /* cg direction */
-	scs_float *Gp = pr->Gp; /* updated CG direction */
-	scs_float *r = pr->r; /* cg residual */
-	scs_float *G = pr->G; /* Gram matrix = (rho_x I + A'A) */
-	scs_float *z = pr->z; /* preconditioned residual */
-	scs_float *M = pr->M; /* preconditioner */
-	scs_float ipzr, ipzrOld, alpha, negAlpha, beta;
-	scs_float negOnef = -1.0, onef = 1.0, zerof = 0.0;
-	blasint n = (blasint) A->n, one = 1;
-
-	memcpy(r, b, n * sizeof(scs_float));
-	if (s == SCS_NULL) {
-		memset(b, 0.0, n * sizeof(scs_float));
-	} else {
-		BLAS(symv)("Lower", &n, &negOnef, G, &n, s, &one, &onef, r, &one);
-		memcpy(b, s, n * sizeof(scs_float));
-=======
-/* M = inv ( diag ( RHO_X * I + A'A ) ) */
-void getPreconditioner(const AMatrix *A, const Settings *stgs, Priv *p) {
-    scs_int i;
-    scs_float *M = p->M;
-
-#if EXTRAVERBOSE > 0
-    scs_printf("getting pre-conditioner\n");
-#endif
-
-    for (i = 0; i < A->n; ++i) {
-        M[i] = 1 / (stgs->rho_x +
-                    calcNormSq(&(A->x[A->p[i]]), A->p[i + 1] - A->p[i]));
-        /* M[i] = 1; */
+        p->G[j * A->n + j] += stgs->rho_x;
     }
-
-#if EXTRAVERBOSE > 0
-    scs_printf("finished getting pre-conditioner\n");
-#endif
-}
-
-static void transpose(const AMatrix *A, Priv *p) {
-    scs_int *Ci = p->At->i;
-    scs_int *Cp = p->At->p;
-    scs_float *Cx = p->At->x;
-    scs_int m = A->m;
-    scs_int n = A->n;
-
-    scs_int *Ap = A->p;
-    scs_int *Ai = A->i;
-    scs_float *Ax = A->x;
-
-    scs_int i, j, q, *z, c1, c2;
-#if EXTRAVERBOSE > 0
-    timer transposeTimer;
-    scs_printf("transposing A\n");
-    tic(&transposeTimer);
-#endif
-
-    z = scs_calloc(m, sizeof(scs_int));
-    for (i = 0; i < Ap[n]; i++)
-        z[Ai[i]]++;      /* row counts */
-    cs_cumsum(Cp, z, m); /* row pointers */
-
-    for (j = 0; j < n; j++) {
-        c1 = Ap[j];
-        c2 = Ap[j + 1];
-        for (i = c1; i < c2; i++) {
-            q = z[Ai[i]];
-            Ci[q] = j; /* place A(i,j) as entry C(j,i) */
-            Cx[q] = Ax[i];
-            z[Ai[i]]++;
-        }
-    }
-    scs_free(z);
-
-#if EXTRAVERBOSE > 0
-    scs_printf("finished transposing A, time: %1.2es\n",
-               tocq(&transposeTimer) / 1e3);
-#endif
+    getPreconditioner(A, p);
+    p->totalSolveTime = 0;
+    p->totCgIts = 0;
+    return p;
 }
 
 void freePriv(Priv *p) {
@@ -188,44 +74,14 @@
             scs_free(p->r);
         if (p->Gp)
             scs_free(p->Gp);
-        if (p->tmp)
-            scs_free(p->tmp);
-        if (p->At) {
-            AMatrix *At = p->At;
-            if (At->i)
-                scs_free(At->i);
-            if (At->x)
-                scs_free(At->x);
-            if (At->p)
-                scs_free(At->p);
-            scs_free(At);
-        }
         if (p->z)
             scs_free(p->z);
         if (p->M)
             scs_free(p->M);
+        if (p->G)
+            scs_free(p->G);
         scs_free(p);
     }
-}
-
-/*y = (RHO_X * I + A'A)x */
-static void matVec(const AMatrix *A, const Settings *s, Priv *p,
-                   const scs_float *x, scs_float *y) {
-    scs_float *tmp = p->tmp;
-    memset(tmp, 0, A->m * sizeof(scs_float));
-    accumByA(A, p, x, tmp);
-    memset(y, 0, A->n * sizeof(scs_float));
-    accumByAtrans(A, p, tmp, y);
-    addScaledArray(y, x, A->n, s->rho_x);
-}
-
-void accumByAtrans(const AMatrix *A, Priv *p, const scs_float *x,
-                   scs_float *y) {
-    _accumByAtrans(A->n, A->x, A->i, A->p, x, y);
-}
-
-void accumByA(const AMatrix *A, Priv *p, const scs_float *x, scs_float *y) {
-    _accumByAtrans(p->At->n, p->At->x, p->At->i, p->At->p, x, y);
 }
 
 static void applyPreConditioner(scs_float *M, scs_float *z, scs_float *r,
@@ -238,58 +94,26 @@
     }
 }
 
-Priv *initPriv(const AMatrix *A, const Settings *stgs) {
-    Priv *p = scs_calloc(1, sizeof(Priv));
-    p->p = scs_malloc((A->n) * sizeof(scs_float));
-    p->r = scs_malloc((A->n) * sizeof(scs_float));
-    p->Gp = scs_malloc((A->n) * sizeof(scs_float));
-    p->tmp = scs_malloc((A->m) * sizeof(scs_float));
-
-    /* memory for A transpose */
-    p->At = scs_malloc(sizeof(AMatrix));
-    p->At->m = A->n;
-    p->At->n = A->m;
-    p->At->i = scs_malloc((A->p[A->n]) * sizeof(scs_int));
-    p->At->p = scs_malloc((A->m + 1) * sizeof(scs_int));
-    p->At->x = scs_malloc((A->p[A->n]) * sizeof(scs_float));
-    transpose(A, p);
-
-    /* preconditioner memory */
-    p->z = scs_malloc((A->n) * sizeof(scs_float));
-    p->M = scs_malloc((A->n) * sizeof(scs_float));
-    getPreconditioner(A, stgs, p);
-
-    p->totalSolveTime = 0;
-    p->totCgIts = 0;
-    if (!p->p || !p->r || !p->Gp || !p->tmp || !p->At || !p->At->i ||
-        !p->At->p || !p->At->x) {
-        freePriv(p);
-        return SCS_NULL;
-    }
-    return p;
-}
-
 /* solves (I+A'A)x = b, s warm start, solution stored in b */
-static scs_int pcg(const AMatrix *A, const Settings *stgs, Priv *pr,
-                   const scs_float *s, scs_float *b, scs_int max_its,
-                   scs_float tol) {
-    scs_int i, n = A->n;
-    scs_float ipzr, ipzrOld, alpha;
+static scs_int pcg(const AMatrix *A, Priv *pr, const scs_float *s, scs_float *b,
+                   scs_int max_its, scs_float tol) {
+    scs_int i = 0;
     scs_float *p = pr->p;   /* cg direction */
     scs_float *Gp = pr->Gp; /* updated CG direction */
     scs_float *r = pr->r;   /* cg residual */
-    scs_float *z = pr->z;   /* for preconditioning */
-    scs_float *M = pr->M;   /* inverse diagonal preconditioner */
+    scs_float *G = pr->G;   /* Gram matrix = (rho_x I + A'A) */
+    scs_float *z = pr->z;   /* preconditioned residual */
+    scs_float *M = pr->M;   /* preconditioner */
+    scs_float ipzr, ipzrOld, alpha, negAlpha, beta;
+    scs_float negOnef = -1.0, onef = 1.0, zerof = 0.0;
+    blasint n = (blasint)A->n, one = 1;
 
+    memcpy(r, b, n * sizeof(scs_float));
     if (s == SCS_NULL) {
-        memcpy(r, b, n * sizeof(scs_float));
-        memset(b, 0, n * sizeof(scs_float));
+        memset(b, 0.0, n * sizeof(scs_float));
     } else {
-        matVec(A, stgs, pr, s, r);
-        addScaledArray(r, b, n, -1);
-        scaleArray(r, -1, n);
+        BLAS(symv)("Lower", &n, &negOnef, G, &n, s, &one, &onef, r, &one);
         memcpy(b, s, n * sizeof(scs_float));
->>>>>>> 9daabd6f
     }
 
     /* check to see if we need to run CG at all */
@@ -303,7 +127,6 @@
     for (i = 0; i < max_its; i++) {
         BLAS(symv)("Lower", &n, &onef, G, &n, p, &one, &zerof, Gp, &one);
 
-<<<<<<< HEAD
         alpha = ipzr / BLAS(dot)(&n, p, &one, Gp, &one);
         negAlpha = -alpha;
 
@@ -311,82 +134,45 @@
         BLAS(axpy)(&n, &negAlpha, Gp, &one, r, &one);
 
         if (BLAS(nrm2)(&n, r, &one) < tol) {
-=======
-        if (calcNorm(r, n) < tol) {
-#if EXTRAVERBOSE > 0
-            scs_printf("tol: %.4e, resid: %.4e, iters: %li\n", tol,
-                       calcNorm(r, n), (long)i + 1);
-#endif
->>>>>>> 9daabd6f
             return i + 1;
         }
         ipzrOld = ipzr;
         applyPreConditioner(M, z, r, n, &ipzr);
 
-<<<<<<< HEAD
         beta = ipzr / ipzrOld;
         BLAS(scal)(&n, &beta, p, &one);
         BLAS(axpy)(&n, &onef, z, &one, p, &one);
-=======
-        scaleArray(p, ipzr / ipzrOld, n);
-        addScaledArray(p, z, n, 1);
->>>>>>> 9daabd6f
     }
     return i;
 }
 
-<<<<<<< HEAD
-scs_int solveLinSys(const AMatrix * A, const Settings * stgs, Priv * p, scs_float * b, const scs_float * s, scs_int iter) {
+scs_int solveLinSys(const AMatrix *A, const Settings *stgs, Priv *p,
+                    scs_float *b, const scs_float *s, scs_int iter) {
     /* solves Mx = b, for x but stores result in b
        s contains warm-start (if available)	p->r = b; */
     scs_int cgIts;
     timer linsysTimer;
-    blasint n = (blasint) A->n, m = (blasint) A->m, one = 1;
+    blasint n = (blasint)A->n, m = (blasint)A->m, one = 1;
     scs_float onef = 1.0, negOnef = -1.0;
-    scs_float cgTol = BLAS(nrm2)(&n, b, &one) * (iter < 0 ? CG_BEST_TOL : CG_MIN_TOL / POWF((scs_float) iter + 1, stgs->cg_rate));
+    scs_float cgTol =
+        BLAS(nrm2)(&n, b, &one) *
+        (iter < 0 ? CG_BEST_TOL
+                  : CG_MIN_TOL / POWF((scs_float)iter + 1, stgs->cg_rate));
 #ifdef EXTRAVERBOSE
     scs_printf("solving lin sys\n");
 #endif
     tic(&linsysTimer);
-    BLAS(gemv)("Transpose", &m, &n, &onef, A->x, &m, &(b[A->n]), &one, &onef, b, &one);
+    BLAS(gemv)("Transpose", &m, &n, &onef, A->x, &m, &(b[A->n]), &one, &onef, b,
+               &one);
     cgIts = pcg(A, p, s, b, A->n, MAX(cgTol, CG_BEST_TOL));
-    BLAS(gemv)("NoTranpose", &m, &n, &onef, A->x, &m, b, &one, &negOnef, &(b[A->n]), &one);
+    BLAS(gemv)("NoTranpose", &m, &n, &onef, A->x, &m, b, &one, &negOnef,
+               &(b[A->n]), &one);
 #ifdef EXTRAVERBOSE
-    scs_printf("\tCG iterations: %i\n", (int) cgIts);
+    scs_printf("\tCG iterations: %i\n", (int)cgIts);
 #endif
     if (iter >= 0) {
         p->totCgIts += cgIts;
     }
-	p->totalSolveTime += tocq(&linsysTimer);
-	return 0;
-}
-=======
-scs_int solveLinSys(const AMatrix *A, const Settings *stgs, Priv *p,
-                    scs_float *b, const scs_float *s, scs_int iter) {
-    scs_int cgIts;
-    timer linsysTimer;
-    scs_float cgTol =
-        calcNorm(b, A->n) *
-        (iter < 0 ? CG_BEST_TOL
-                  : CG_MIN_TOL / POWF((scs_float)iter + 1, stgs->cg_rate));
-
-    tic(&linsysTimer);
-    /* solves Mx = b, for x but stores result in b */
-    /* s contains warm-start (if available) */
-    accumByAtrans(A, p, &(b[A->n]), b);
-    /* solves (I+A'A)x = b, s warm start, solution stored in b */
-    cgIts = pcg(A, stgs, p, s, b, A->n, MAX(cgTol, CG_BEST_TOL));
-    scaleArray(&(b[A->n]), -1, A->m);
-    accumByA(A, p, b, &(b[A->n]));
-
-    if (iter >= 0) {
-        p->totCgIts += cgIts;
-    }
-
     p->totalSolveTime += tocq(&linsysTimer);
-#if EXTRAVERBOSE > 0
-    scs_printf("linsys solve time: %1.2es\n", tocq(&linsysTimer) / 1e3);
-#endif
     return 0;
-}
->>>>>>> 9daabd6f
+}