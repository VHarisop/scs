#include "private.h"

#define CG_BEST_TOL 1e-9
#define CG_MIN_TOL 1e-1

<<<<<<< HEAD
static scs_int totCgIts;
static timer linsysTimer;
static scs_float totalSolveTime;

/* TODO: dsymv appears to be broken in MATLAB (R2014b at least): */
void BLAS(symv)(char *uplo, blasint *n, scs_float *alpha, scs_float *a, blasint *lda, const scs_float *x, blasint *incx,
		scs_float *beta, scs_float *y, blasint *incy);

scs_float BLAS(dot)(blasint *n, scs_float *dx, blasint *incx, scs_float *dy, blasint *incy);

void accumByAtrans(const AMatrix * A, Priv * p, const scs_float *x, scs_float *y) {
    _accumByAtrans(A, p, x, y);
}

void accumByA(const AMatrix * A, Priv * p, const scs_float *x, scs_float *y) {
    _accumByA(A, p, x, y);
}

char * getLinSysMethod(const AMatrix * A, const Settings * stgs) {
=======
char * getLinSysMethod(const AMatrix * A, const Settings * s) {
>>>>>>> ed67f46e
	char * str = scs_malloc(sizeof(char) * 128);
	sprintf(str, "dense-indirect, CG tol ~ 1/iter^(%2.2f)", stgs->cg_rate);
	return str;
}

char * getLinSysSummary(Priv * p, const Info * info) {
	char * str = scs_malloc(sizeof(char) * 128);
	sprintf(str, "\tLin-sys: avg # CG iterations: %2.2f, avg solve time: %1.2es\n",
			(scs_float ) p->totCgIts / (info->iter + 1), p->totalSolveTime / (info->iter + 1) / 1e3);
	p->totCgIts = 0;
	p->totalSolveTime = 0;
	return str;
}

void getPreconditioner(const AMatrix * A, Priv *p) {
	scs_int j;
	for (j = 0; j < A->n; ++j) {
		p->M[j] = 1 / p->G[j * A->n + j];
	}
}

Priv * initPriv(const AMatrix * A, const Settings * stgs) {
	scs_int j;
	blasint n = (blasint) A->n, m = (blasint) A->m;
	scs_float onef = 1.0, zerof = 0.0;
	Priv * p = scs_malloc(sizeof(Priv));
	p->p = scs_malloc(A->n * sizeof(scs_float));
	p->z = scs_malloc(A->n * sizeof(scs_float));
	p->r = scs_malloc(A->n * sizeof(scs_float));
	p->Gp = scs_malloc(A->n * sizeof(scs_float));
	p->M = scs_malloc(A->n * sizeof(scs_float));
	/* form Gram matrix (rho_x * I+A'A) */
	p->G = scs_calloc(A->n * A->n, sizeof(scs_float));
	BLAS(syrk)("Lower", "Transpose", &n, &m, &onef, A->x, &m, &zerof, p->G, &n);
    for (j = 0; j < A->n; j++) {
		p->G[j * A->n + j] += stgs->rho_x;
	}
	getPreconditioner(A, p);
	totalSolveTime = 0;
	totCgIts = 0;
	return p;
}

void freePriv(Priv * p) {
	if (p) {
		if (p->p)
			scs_free(p->p);
		if (p->r)
			scs_free(p->r);
		if (p->Gp)
			scs_free(p->Gp);
		if (p->z)
			scs_free(p->z);
		if (p->M)
			scs_free(p->M);
		if (p->G)
			scs_free(p->G);
		scs_free(p);
	}
}

static void applyPreConditioner(scs_float * M, scs_float * z, scs_float * r, scs_int n, scs_float *ipzr) {
	scs_int i;
	*ipzr = 0;
	for (i = 0; i < n; ++i) {
		z[i] = r[i] * M[i];
		*ipzr += z[i] * r[i];
	}
}

<<<<<<< HEAD
=======
Priv * initPriv(const AMatrix * A, const Settings * stgs) {
	Priv * p = scs_calloc(1, sizeof(Priv));
	p->p = scs_malloc((A->n) * sizeof(scs_float));
	p->r = scs_malloc((A->n) * sizeof(scs_float));
	p->Gp = scs_malloc((A->n) * sizeof(scs_float));
	p->tmp = scs_malloc((A->m) * sizeof(scs_float));

	/* memory for A transpose */
	p->At = scs_malloc(sizeof(AMatrix));
	p->At->m = A->n;
	p->At->n = A->m;
	p->At->i = scs_malloc((A->p[A->n]) * sizeof(scs_int));
	p->At->p = scs_malloc((A->m + 1) * sizeof(scs_int));
	p->At->x = scs_malloc((A->p[A->n]) * sizeof(scs_float));
	transpose(A, p);

	/* preconditioner memory */
	p->z = scs_malloc((A->n) * sizeof(scs_float));
	p->M = scs_malloc((A->n) * sizeof(scs_float));
	getPreconditioner(A, stgs, p);

	p->totalSolveTime = 0;
	p->totCgIts = 0;
	if (!p->p || !p->r || !p->Gp || !p->tmp || !p->At || !p->At->i || !p->At->p || !p->At->x) {
		freePriv(p);
		return SCS_NULL;
	}
	return p;
}

>>>>>>> ed67f46e
/* solves (I+A'A)x = b, s warm start, solution stored in b */
static scs_int pcg(const AMatrix * A, Priv * pr, const scs_float * s, scs_float * b, scs_int max_its, scs_float tol) {
	scs_int i = 0;
	scs_float *p = pr->p; /* cg direction */
	scs_float *Gp = pr->Gp; /* updated CG direction */
	scs_float *r = pr->r; /* cg residual */
	scs_float *G = pr->G; /* Gram matrix = (rho_x I + A'A) */
	scs_float *z = pr->z; /* preconditioned residual */
	scs_float *M = pr->M; /* preconditioner */
	scs_float ipzr, ipzrOld, alpha, negAlpha, beta;
	scs_float negOnef = -1.0, onef = 1.0, zerof = 0.0;
	blasint n = (blasint) A->n, one = 1;

	memcpy(r, b, n * sizeof(scs_float));
	if (s == SCS_NULL) {
		memset(b, 0.0, n * sizeof(scs_float));
	} else {
		BLAS(symv)("Lower", &n, &negOnef, G, &n, s, &one, &onef, r, &one);
		memcpy(b, s, n * sizeof(scs_float));
    }

    /* check to see if we need to run CG at all */
    if (BLAS(nrm2)(&n, r, &one) < MIN(tol, 1e-18)) {
        return 0;
    }

    applyPreConditioner(M, z, r, n, &ipzr);
    memcpy(p, z, n * sizeof(scs_float));

    for (i = 0; i < max_its; i++) {
        BLAS(symv)("Lower", &n, &onef, G, &n, p, &one, &zerof, Gp, &one);

        alpha = ipzr / BLAS(dot)(&n, p, &one, Gp, &one);
        negAlpha = -alpha;

        BLAS(axpy)(&n, &alpha, p, &one, b, &one);
        BLAS(axpy)(&n, &negAlpha, Gp, &one, r, &one);

        if (BLAS(nrm2)(&n, r, &one) < tol) {
            return i + 1;
        }
        ipzrOld = ipzr;
        applyPreConditioner(M, z, r, n, &ipzr);

        beta = ipzr / ipzrOld;
        BLAS(scal)(&n, &beta, p, &one);
        BLAS(axpy)(&n, &onef, z, &one, p, &one);
    }
    return i;
}

scs_int solveLinSys(const AMatrix * A, const Settings * stgs, Priv * p, scs_float * b, const scs_float * s, scs_int iter) {
<<<<<<< HEAD
    /* solves Mx = b, for x but stores result in b
       s contains warm-start (if available)	p->r = b; */
    scs_int cgIts;
    blasint n = (blasint) A->n, m = (blasint) A->m, one = 1;
    scs_float onef = 1.0, negOnef = -1.0;
    scs_float cgTol = BLAS(nrm2)(&n, b, &one) * (iter < 0 ? CG_BEST_TOL : CG_MIN_TOL / POWF((scs_float) iter + 1, stgs->cg_rate));
#ifdef EXTRAVERBOSE
    scs_printf("solving lin sys\n");
#endif
    tic(&linsysTimer);
    BLAS(gemv)("Transpose", &m, &n, &onef, A->x, &m, &(b[A->n]), &one, &onef, b, &one);
    cgIts = pcg(A, p, s, b, A->n, MAX(cgTol, CG_BEST_TOL));
    BLAS(gemv)("NoTranpose", &m, &n, &onef, A->x, &m, b, &one, &negOnef, &(b[A->n]), &one);
#ifdef EXTRAVERBOSE
    scs_printf("\tCG iterations: %i\n", (int) cgIts);
#endif
    if (iter >= 0) {
        totCgIts += cgIts;
    }

	totalSolveTime += tocq(&linsysTimer);
=======
	scs_int cgIts;
	timer linsysTimer;
    scs_float cgTol = calcNorm(b, A->n)
			* (iter < 0 ? CG_BEST_TOL : CG_MIN_TOL / POWF((scs_float) iter + 1, stgs->cg_rate));

	tic(&linsysTimer);
	/* solves Mx = b, for x but stores result in b */
	/* s contains warm-start (if available) */
	accumByAtrans(A, p, &(b[A->n]), b);
	/* solves (I+A'A)x = b, s warm start, solution stored in b */
	cgIts = pcg(A, stgs, p, s, b, A->n, MAX(cgTol, CG_BEST_TOL));
	scaleArray(&(b[A->n]), -1, A->m);
	accumByA(A, p, b, &(b[A->n]));

	if (iter >= 0) {
		p->totCgIts += cgIts;
	}

	p->totalSolveTime += tocq(&linsysTimer);
#if EXTRAVERBOSE > 0
	scs_printf("linsys solve time: %1.2es\n", tocq(&linsysTimer) / 1e3);
#endif
>>>>>>> ed67f46e
	return 0;
}
<|MERGE_RESOLUTION|>--- conflicted
+++ resolved
@@ -2,11 +2,6 @@
 
 #define CG_BEST_TOL 1e-9
 #define CG_MIN_TOL 1e-1
-
-<<<<<<< HEAD
-static scs_int totCgIts;
-static timer linsysTimer;
-static scs_float totalSolveTime;
 
 /* TODO: dsymv appears to be broken in MATLAB (R2014b at least): */
 void BLAS(symv)(char *uplo, blasint *n, scs_float *alpha, scs_float *a, blasint *lda, const scs_float *x, blasint *incx,
@@ -23,9 +18,6 @@
 }
 
 char * getLinSysMethod(const AMatrix * A, const Settings * stgs) {
-=======
-char * getLinSysMethod(const AMatrix * A, const Settings * s) {
->>>>>>> ed67f46e
 	char * str = scs_malloc(sizeof(char) * 128);
 	sprintf(str, "dense-indirect, CG tol ~ 1/iter^(%2.2f)", stgs->cg_rate);
 	return str;
@@ -64,8 +56,8 @@
 		p->G[j * A->n + j] += stgs->rho_x;
 	}
 	getPreconditioner(A, p);
-	totalSolveTime = 0;
-	totCgIts = 0;
+	p->totalSolveTime = 0;
+	p->totCgIts = 0;
 	return p;
 }
 
@@ -96,39 +88,6 @@
 	}
 }
 
-<<<<<<< HEAD
-=======
-Priv * initPriv(const AMatrix * A, const Settings * stgs) {
-	Priv * p = scs_calloc(1, sizeof(Priv));
-	p->p = scs_malloc((A->n) * sizeof(scs_float));
-	p->r = scs_malloc((A->n) * sizeof(scs_float));
-	p->Gp = scs_malloc((A->n) * sizeof(scs_float));
-	p->tmp = scs_malloc((A->m) * sizeof(scs_float));
-
-	/* memory for A transpose */
-	p->At = scs_malloc(sizeof(AMatrix));
-	p->At->m = A->n;
-	p->At->n = A->m;
-	p->At->i = scs_malloc((A->p[A->n]) * sizeof(scs_int));
-	p->At->p = scs_malloc((A->m + 1) * sizeof(scs_int));
-	p->At->x = scs_malloc((A->p[A->n]) * sizeof(scs_float));
-	transpose(A, p);
-
-	/* preconditioner memory */
-	p->z = scs_malloc((A->n) * sizeof(scs_float));
-	p->M = scs_malloc((A->n) * sizeof(scs_float));
-	getPreconditioner(A, stgs, p);
-
-	p->totalSolveTime = 0;
-	p->totCgIts = 0;
-	if (!p->p || !p->r || !p->Gp || !p->tmp || !p->At || !p->At->i || !p->At->p || !p->At->x) {
-		freePriv(p);
-		return SCS_NULL;
-	}
-	return p;
-}
-
->>>>>>> ed67f46e
 /* solves (I+A'A)x = b, s warm start, solution stored in b */
 static scs_int pcg(const AMatrix * A, Priv * pr, const scs_float * s, scs_float * b, scs_int max_its, scs_float tol) {
 	scs_int i = 0;
@@ -181,10 +140,10 @@
 }
 
 scs_int solveLinSys(const AMatrix * A, const Settings * stgs, Priv * p, scs_float * b, const scs_float * s, scs_int iter) {
-<<<<<<< HEAD
     /* solves Mx = b, for x but stores result in b
        s contains warm-start (if available)	p->r = b; */
     scs_int cgIts;
+    timer linsysTimer;
     blasint n = (blasint) A->n, m = (blasint) A->m, one = 1;
     scs_float onef = 1.0, negOnef = -1.0;
     scs_float cgTol = BLAS(nrm2)(&n, b, &one) * (iter < 0 ? CG_BEST_TOL : CG_MIN_TOL / POWF((scs_float) iter + 1, stgs->cg_rate));
@@ -199,33 +158,8 @@
     scs_printf("\tCG iterations: %i\n", (int) cgIts);
 #endif
     if (iter >= 0) {
-        totCgIts += cgIts;
+        p->totCgIts += cgIts;
     }
-
-	totalSolveTime += tocq(&linsysTimer);
-=======
-	scs_int cgIts;
-	timer linsysTimer;
-    scs_float cgTol = calcNorm(b, A->n)
-			* (iter < 0 ? CG_BEST_TOL : CG_MIN_TOL / POWF((scs_float) iter + 1, stgs->cg_rate));
-
-	tic(&linsysTimer);
-	/* solves Mx = b, for x but stores result in b */
-	/* s contains warm-start (if available) */
-	accumByAtrans(A, p, &(b[A->n]), b);
-	/* solves (I+A'A)x = b, s warm start, solution stored in b */
-	cgIts = pcg(A, stgs, p, s, b, A->n, MAX(cgTol, CG_BEST_TOL));
-	scaleArray(&(b[A->n]), -1, A->m);
-	accumByA(A, p, b, &(b[A->n]));
-
-	if (iter >= 0) {
-		p->totCgIts += cgIts;
-	}
-
 	p->totalSolveTime += tocq(&linsysTimer);
-#if EXTRAVERBOSE > 0
-	scs_printf("linsys solve time: %1.2es\n", tocq(&linsysTimer) / 1e3);
-#endif
->>>>>>> ed67f46e
 	return 0;
 }
