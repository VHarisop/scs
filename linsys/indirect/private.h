--- conflicted
+++ resolved
@@ -11,14 +11,10 @@
 	scs_float * Gp;
 	scs_float * M; /* pre-conditioner */
 	scs_float * z;
-<<<<<<< HEAD
    	scs_float * G; /* Gram matrix */
-=======
-	scs_float * M;
     /* reporting */
     scs_int totCgIts;
     scs_float totalSolveTime;
->>>>>>> ed67f46e
 };
 
 #endif