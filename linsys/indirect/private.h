#ifndef PRIV_H_GUARD
#define PRIV_H_GUARD

#include "glbopts.h"
#include "scs.h"
#include "../common.h"

<<<<<<< HEAD
struct PRIVATE_DATA{
	scs_float * p;
	scs_float * r;
	scs_float * Gp;
	scs_float * M; /* pre-conditioner */
	scs_float * z;
   	scs_float * G; /* Gram matrix */
=======
struct PRIVATE_DATA {
    scs_float *p; /* cg iterate  */
    scs_float *r; /* cg residual */
    scs_float *Gp;
    scs_float *tmp;
    AMatrix *At;
    /* preconditioning */
    scs_float *z;
    scs_float *M;
>>>>>>> 9daabd6f
    /* reporting */
    scs_int totCgIts;
    scs_float totalSolveTime;
};

#endif<|MERGE_RESOLUTION|>--- conflicted
+++ resolved
@@ -5,25 +5,13 @@
 #include "scs.h"
 #include "../common.h"
 
-<<<<<<< HEAD
-struct PRIVATE_DATA{
-	scs_float * p;
-	scs_float * r;
-	scs_float * Gp;
-	scs_float * M; /* pre-conditioner */
-	scs_float * z;
-   	scs_float * G; /* Gram matrix */
-=======
 struct PRIVATE_DATA {
-    scs_float *p; /* cg iterate  */
-    scs_float *r; /* cg residual */
+    scs_float *p;
+    scs_float *r;
     scs_float *Gp;
-    scs_float *tmp;
-    AMatrix *At;
-    /* preconditioning */
+    scs_float *M; /* pre-conditioner */
     scs_float *z;
-    scs_float *M;
->>>>>>> 9daabd6f
+    scs_float *G; /* Gram matrix */
     /* reporting */
     scs_int totCgIts;
     scs_float totalSolveTime;
