--- conflicted
+++ resolved
@@ -9,16 +9,9 @@
 	scs_float * p;
 	scs_float * r;
 	scs_float * Gp;
-<<<<<<< HEAD
 	scs_float * M; /* pre-conditioner */
-=======
-	scs_float * tmp;
-	AMatrix * At;
-	/* preconditioning */
->>>>>>> f696815b
 	scs_float * z;
-  /* Gram matrix */
-	scs_float * G;
+   	scs_float * G; /* Gram matrix */
 };
 
 #endif