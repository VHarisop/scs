--- conflicted
+++ resolved
@@ -30,7 +30,7 @@
 	/* BLAS(gemm)("Transpose", "NoTranspose", &n, &n, &m, &onef, A, &m, A, &m, &zerof, p->L, &n); */
     BLAS(syrk)("Lower", "Transpose", &n, &m, &onef, A, &m, &zerof, p->L, &n);
 	for (j = 0; j < n; j++) {
-		p->L[j * n + j] += d->RHO_X;
+		p->L[j * n + j] += d->rhoX;
 	}
 	BLAS(potrf)("Lower", &n, p->L, &n, &info);
 	if (info != 0) {
@@ -38,28 +38,11 @@
 		scs_free(p);
 		return NULL;
 	}
-<<<<<<< HEAD
 	/* copy L into top half for faster solve steps */
 	for (k = 0; k < n; ++k) {
 		for (j = k + 1; j < n; ++j) {
 			p->L[k + j * n] = p->L[j + k * n];
-=======
-	kk = 0;
-	for (k = 0; k < d->n; k++) {
-		K->i[kk] = k;
-		K->p[kk] = k;
-		K->x[kk] = d->rhoX;
-		kk++;
-	}
-	/* A^T at top right : CCS: */
-	for (j = 0; j < d->n; j++) {
-		for (k = A->p[j]; k < A->p[j + 1]; k++) {
-			K->p[kk] = A->i[k] + d->n;
-			K->i[kk] = j;
-			K->x[kk] = A->x[k];
-			kk++;
->>>>>>> bb618c6b
-		}
+        }
 	}
 	totalSolveTime = 0.0;
 	return p;
