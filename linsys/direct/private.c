--- conflicted
+++ resolved
@@ -3,48 +3,33 @@
 static timer linsysTimer;
 static scs_float totalSolveTime;
 
-<<<<<<< HEAD
 void BLAS(potrf)(char *uplo, blasint *n, scs_float *a, blasint * lda, blasint *info);
 void BLAS(trsv)(char *uplo, char *trans, char *diag, blasint *n, scs_float *a, blasint *lda, scs_float *x, blasint *incx);
 
-char * getLinSysMethod(Data * d, Priv * p) {
+char * getLinSysMethod(const AMatrix * A, const Settings * stgs) {
 	char * tmp = scs_malloc(sizeof(char) * 32);
 	sprintf(tmp, "dense-direct");
-=======
-char * getLinSysMethod(const AMatrix * A, const Settings * s) {
-	char * tmp = scs_malloc(sizeof(char) * 128);
-	sprintf(tmp, "sparse-direct, nnz in A = %li", (long) A->p[A->n]);
->>>>>>> f696815b
 	return tmp;
 }
 
 char * getLinSysSummary(Priv * p, const Info * info) {
 	char * str = scs_malloc(sizeof(char) * 128);
-<<<<<<< HEAD
 	sprintf(str, "\tLin-sys: avg solve time: %1.2es\n", totalSolveTime / (info->iter + 1) / 1e3);
-=======
-	scs_int n = p->L->n;
-	sprintf(str, "\tLin-sys: nnz in L factor: %li, avg solve time: %1.2es\n", (long) (p->L->p[n] + n),
-			totalSolveTime / (info->iter + 1) / 1e3);
->>>>>>> f696815b
 	totalSolveTime = 0;
 	return str;
 }
 
-Priv * initPriv(Data * d) {
-	blasint n = (blasint) d->n, m = (blasint) d->m, info;
+Priv * initPriv(const AMatrix * A, const Settings * stgs) {
+	blasint n = (blasint) A->n, m = (blasint) A->m, info;
 	scs_float zerof = 0.0, onef = 1.0;
 	scs_int k, j;
-	scs_float * A = d->A->x;
 	Priv * p = scs_malloc(sizeof(Priv));
 	p->L = scs_calloc(n * n, sizeof(scs_float));
 
-	/* BLAS(gemm)("Transpose", "NoTranspose", &n, &n, &m, &onef, A, &m, A, &m, &zerof, p->L, &n); */
-    BLAS(syrk)("Lower", "Transpose", &n, &m, &onef, A, &m, &zerof, p->L, &n);
+    BLAS(syrk)("Lower", "Transpose", &n, &m, &onef, A->x, &m, &zerof, p->L, &n);
 	for (j = 0; j < n; j++) {
-		p->L[j * n + j] += d->rho_x;
+		p->L[j * n + j] += stgs->rho_x;
 	}
-<<<<<<< HEAD
 	BLAS(potrf)("Lower", &n, p->L, &n, &info);
 	if (info != 0) {
 		scs_free(p->L);
@@ -66,210 +51,28 @@
 	scs_free(p);
 }
 
-scs_int solveLinSys(Data * d, Priv * p, scs_float * b, const scs_float * s, scs_int iter) {
+scs_int solveLinSys(const AMatrix * A, const Settings * stgs, Priv * p, scs_float * b, const scs_float * s, scs_int iter) {
 	/* returns solution to linear system */
 	/* Ax = b with solution stored in b */
-	scs_float * A = d->A->x;
 	scs_float * L = p->L;
-	blasint m = (blasint) d->m, n = (blasint) d->n, one = 1;
+	blasint m = (blasint) A->m, n = (blasint) A->n, one = 1;
 	scs_float onef = 1.0, negOnef = -1.0;
 #ifdef EXTRAVERBOSE
 	scs_printf("solving lin sys\n");
 #endif
 	tic(&linsysTimer);
 
-	BLAS(gemv)("Transpose", &m, &n, &onef, A, &m, &(b[d->n]), &one, &onef, b, &one);
+	BLAS(gemv)("Transpose", &m, &n, &onef, A->x, &m, &(b[A->n]), &one, &onef, b, &one);
 
 	/* Solve using forward-substitution, L c = b */
 	BLAS(trsv)("Lower", "NoTranspose", "NonUnit", &n, L, &n, b, &one);
 	/* Perform back-substitution, U x = c */
 	BLAS(trsv)("Upper", "NoTranspose", "NonUnit", &n, L, &n, b, &one);
 
-	BLAS(gemv)("NoTranspose", &m, &n, &onef, A, &m, b, &one, &negOnef, &(b[d->n]), &one);
-=======
-}
-
-cs * formKKT(const AMatrix * A, const Settings * s) {
-	/* ONLY UPPER TRIANGULAR PART IS STUFFED
-	 * forms column compressed KKT matrix
-	 * assumes column compressed form A matrix
-	 *
-	 * forms upper triangular part of [I A'; A -I]
-	 */
-	scs_int j, k, kk;
-	cs * K_cs;
-	/* I at top left */
-	const scs_int Anz = A->p[A->n];
-	const scs_int Knzmax = A->n + A->m + Anz;
-	cs * K = cs_spalloc(A->m + A->n, A->m + A->n, Knzmax, 1, 1);
-
-#ifdef EXTRAVERBOSE
-	scs_printf("forming KKT\n");
-#endif
-
-	if (!K) {
-		return NULL;
-	}
-	kk = 0;
-	for (k = 0; k < A->n; k++) {
-		K->i[kk] = k;
-		K->p[kk] = k;
-		K->x[kk] = s->rho_x;
-		kk++;
-	}
-	/* A^T at top right : CCS: */
-	for (j = 0; j < A->n; j++) {
-		for (k = A->p[j]; k < A->p[j + 1]; k++) {
-			K->p[kk] = A->i[k] + A->n;
-			K->i[kk] = j;
-			K->x[kk] = A->x[k];
-			kk++;
-		}
-	}
-	/* -I at bottom right */
-	for (k = 0; k < A->m; k++) {
-		K->i[kk] = k + A->n;
-		K->p[kk] = k + A->n;
-		K->x[kk] = -1;
-		kk++;
-	}
-	/* assert kk == Knzmax */
-	K->nz = Knzmax;
-	K_cs = cs_compress(K);
-	cs_spfree(K);
-	return (K_cs);
-}
-
-scs_int LDLInit(cs * A, scs_int P[], scs_float **info) {
-	*info = (scs_float *) scs_malloc(AMD_INFO * sizeof(scs_float));
-#ifdef DLONG
-	return(amd_l_order(A->n, A->p, A->i, P, (scs_float *) NULL, *info));
-#else
-	return (amd_order(A->n, A->p, A->i, P, (scs_float *) NULL, *info));
-#endif
-}
-
-scs_int LDLFactor(cs * A, scs_int P[], scs_int Pinv[], cs **L, scs_float **D) {
-	scs_int kk, n = A->n;
-	scs_int * Parent = scs_malloc(n * sizeof(scs_int));
-	scs_int * Lnz = scs_malloc(n * sizeof(scs_int));
-	scs_int * Flag = scs_malloc(n * sizeof(scs_int));
-	scs_int * Pattern = scs_malloc(n * sizeof(scs_int));
-	scs_float * Y = scs_malloc(n * sizeof(scs_float));
-	(*L)->p = (scs_int *) scs_malloc((1 + n) * sizeof(scs_int));
-
-	/*scs_int Parent[n], Lnz[n], Flag[n], Pattern[n]; */
-	/*scs_float Y[n]; */
-
-	LDL_symbolic(n, A->p, A->i, (*L)->p, Parent, Lnz, Flag, P, Pinv);
-
-	(*L)->nzmax = *((*L)->p + n);
-	(*L)->x = (scs_float *) scs_malloc((*L)->nzmax * sizeof(scs_float));
-	(*L)->i = (scs_int *) scs_malloc((*L)->nzmax * sizeof(scs_int));
-	*D = (scs_float *) scs_malloc(n * sizeof(scs_float));
-
-	if (!(*D) || !(*L)->i || !(*L)->x || !Y || !Pattern || !Flag || !Lnz || !Parent)
-		return -1;
-
-#ifdef EXTRAVERBOSE
-	scs_printf("numeric factorization\n");
-#endif
-	kk = LDL_numeric(n, A->p, A->i, A->x, (*L)->p, Parent, Lnz, (*L)->i, (*L)->x, *D, Y, Pattern, Flag, P, Pinv);
-#ifdef EXTRAVERBOSE
-	scs_printf("finished numeric factorization\n");
-#endif
-
-	scs_free(Parent);
-	scs_free(Lnz);
-	scs_free(Flag);
-	scs_free(Pattern);
-	scs_free(Y);
-	return (kk - n);
-}
-
-void LDLSolve(scs_float *x, scs_float b[], cs * L, scs_float D[], scs_int P[], scs_float * bp) {
-	/* solves PLDL'P' x = b for x */
-	scs_int n = L->n;
-	if (P == NULL) {
-		if (x != b) /* if they're different addresses */
-			memcpy(x, b, n * sizeof(scs_float));
-		LDL_lsolve(n, x, L->p, L->i, L->x);
-		LDL_dsolve(n, x, D);
-		LDL_ltsolve(n, x, L->p, L->i, L->x);
-	} else {
-		LDL_perm(n, bp, b, P);
-		LDL_lsolve(n, bp, L->p, L->i, L->x);
-		LDL_dsolve(n, bp, D);
-		LDL_ltsolve(n, bp, L->p, L->i, L->x);
-		LDL_permt(n, x, bp, P);
-	}
-}
-
-void accumByAtrans(const AMatrix * A, Priv * p, const scs_float *x, scs_float *y) {
-	_accumByAtrans(A->n, A->x, A->i, A->p, x, y);
-}
-
-void accumByA(const AMatrix * A, Priv * p, const scs_float *x, scs_float *y) {
-	_accumByA(A->n, A->x, A->i, A->p, x, y);
-}
-
-scs_int factorize(const AMatrix * A, const Settings * stgs, Priv * p) {
-	scs_float *info;
-	scs_int *Pinv, amd_status, ldl_status;
-	cs *C, *K = formKKT(A, stgs);
-	if (!K) {
-		return -1;
-	}
-	amd_status = LDLInit(K, p->P, &info);
-	if (amd_status < 0)
-		return (amd_status);
-#ifdef EXTRAVERBOSE
-	if(stgs->verbose) {
-		scs_printf("Matrix factorization info:\n");
-#ifdef DLONG
-		amd_l_info(info);
-#else
-		amd_info(info);
-#endif
-	}
-#endif
-	Pinv = cs_pinv(p->P, A->n + A->m);
-	C = cs_symperm(K, Pinv, 1);
-	ldl_status = LDLFactor(C, NULL, NULL, &p->L, &p->D);
-	cs_spfree(C);
-	cs_spfree(K);
-	scs_free(Pinv);
-	scs_free(info);
-	return (ldl_status);
-}
-
-Priv * initPriv(const AMatrix * A, const Settings * stgs) {
-	Priv * p = scs_calloc(1, sizeof(Priv));
-	scs_int n_plus_m = A->n + A->m;
-	p->P = scs_malloc(sizeof(scs_int) * n_plus_m);
-	p->L = scs_malloc(sizeof(cs));
-	p->bp = scs_malloc(n_plus_m * sizeof(scs_float));
-	p->L->m = n_plus_m;
-	p->L->n = n_plus_m;
-	p->L->nz = -1;
-
-	if (factorize(A, stgs, p) < 0) {
-		freePriv(p);
-		return NULL;
-	}
-	totalSolveTime = 0.0;
-	return p;
-}
-
-scs_int solveLinSys(const AMatrix * A, const Settings * stgs, Priv * p, scs_float * b, const scs_float * s, scs_int iter) {
-	/* returns solution to linear system */
-	/* Ax = b with solution stored in b */
-	tic(&linsysTimer);
-	LDLSolve(b, b, p->L, p->D, p->P, p->bp);
->>>>>>> f696815b
+	BLAS(gemv)("NoTranspose", &m, &n, &onef, A->x, &m, b, &one, &negOnef, &(b[A->n]), &one);
 	totalSolveTime += tocq(&linsysTimer);
 #ifdef EXTRAVERBOSE
 	scs_printf("finished solving lin sys\n");
 #endif
 	return 0;
-}+}
