#include "private.h"

static timer linsysTimer;
static scs_float totalSolveTime;

void BLAS(potrf)(char *uplo, blasint *n, pfloat *a, blasint * lda, blasint *info);
void BLAS(trsv)(char *uplo, char *trans, char *diag, blasint *n, pfloat *a, blasint *lda, pfloat *x, blasint *incx);

char * getLinSysMethod(Data * d, Priv * p) {
	char * tmp = scs_malloc(sizeof(char) * 32);
	sprintf(tmp, "dense-direct");
	return tmp;
}

char * getLinSysSummary(Priv * p, Info * info) {
	char * str = scs_malloc(sizeof(char) * 64);
<<<<<<< HEAD
	sprintf(str, "\tLin-sys: avg solve time: %1.2es\n", totalSolveTime / (info->iter + 1) / 1e3);
=======
	scs_int n = p->L->n;
	sprintf(str, "\tLin-sys: nnz in L factor: %li, avg solve time: %1.2es\n", (long ) (p->L->p[n] + n),
			totalSolveTime / (info->iter + 1) / 1e3);
>>>>>>> 0505224e
	totalSolveTime = 0;
	return str;
}

Priv * initPriv(Data * d) {
	blasint n = (blasint) d->n, m = (blasint) d->m, info;
	pfloat zerof = 0.0, onef = 1.0;
	idxint k, j;
	pfloat * A = d->A->x;
	Priv * p = scs_malloc(sizeof(Priv));
	p->L = scs_calloc(n * n, sizeof(pfloat));

	/* BLAS(gemm)("Transpose", "NoTranspose", &n, &n, &m, &onef, A, &m, A, &m, &zerof, p->L, &n); */
    BLAS(syrk)("Lower", "Transpose", &n, &m, &onef, A, &m, &zerof, p->L, &n);
	for (j = 0; j < n; j++) {
		p->L[j * n + j] += d->rhoX;
	}
<<<<<<< HEAD
	BLAS(potrf)("Lower", &n, p->L, &n, &info);
	if (info != 0) {
		scs_free(p->L);
		scs_free(p);
		return NULL;
	}
	/* copy L into top half for faster solve steps */
	for (k = 0; k < n; ++k) {
		for (j = k + 1; j < n; ++j) {
			p->L[k + j * n] = p->L[j + k * n];
        }
=======
}

cs * formKKT(Data * d) {
	/* ONLY UPPER TRIANGULAR PART IS STUFFED
	 * forms column compressed KKT matrix
	 * assumes column compressed form A matrix
	 *
	 * forms upper triangular part of [I A'; A -I]
	 */
	scs_int j, k, kk;
	cs * K_cs;
	AMatrix * A = d->A;
	/* I at top left */
	const scs_int Anz = A->p[d->n];
	const scs_int Knzmax = d->n + d->m + Anz;
	cs * K = cs_spalloc(d->m + d->n, d->m + d->n, Knzmax, 1, 1);

#ifdef EXTRAVERBOSE
	scs_printf("forming KKT\n");
#endif

	if (!K) {
		return NULL;
	}
	kk = 0;
	for (k = 0; k < d->n; k++) {
		K->i[kk] = k;
		K->p[kk] = k;
		K->x[kk] = d->rho_x;
		kk++;
	}
	/* A^T at top right : CCS: */
	for (j = 0; j < d->n; j++) {
		for (k = A->p[j]; k < A->p[j + 1]; k++) {
			K->p[kk] = A->i[k] + d->n;
			K->i[kk] = j;
			K->x[kk] = A->x[k];
			kk++;
		}
	}
	/* -I at bottom right */
	for (k = 0; k < d->m; k++) {
		K->i[kk] = k + d->n;
		K->p[kk] = k + d->n;
		K->x[kk] = -1;
		kk++;
	}
	/* assert kk == Knzmax */
	K->nz = Knzmax;
	K_cs = cs_compress(K);
	cs_spfree(K);
	return (K_cs);
}

scs_int LDLInit(cs * A, scs_int P[], scs_float **info) {
	*info = (scs_float *) scs_malloc(AMD_INFO * sizeof(scs_float));
#ifdef DLONG
	return(amd_l_order(A->n, A->p, A->i, P, (scs_float *) NULL, *info));
#else
	return (amd_order(A->n, A->p, A->i, P, (scs_float *) NULL, *info));
#endif
}

scs_int LDLFactor(cs * A, scs_int P[], scs_int Pinv[], cs **L, scs_float **D) {
	scs_int kk, n = A->n;
	scs_int * Parent = scs_malloc(n * sizeof(scs_int));
	scs_int * Lnz = scs_malloc(n * sizeof(scs_int));
	scs_int * Flag = scs_malloc(n * sizeof(scs_int));
	scs_int * Pattern = scs_malloc(n * sizeof(scs_int));
	scs_float * Y = scs_malloc(n * sizeof(scs_float));
	(*L)->p = (scs_int *) scs_malloc((1 + n) * sizeof(scs_int));

	/*scs_int Parent[n], Lnz[n], Flag[n], Pattern[n]; */
	/*scs_float Y[n]; */

	LDL_symbolic(n, A->p, A->i, (*L)->p, Parent, Lnz, Flag, P, Pinv);

	(*L)->nzmax = *((*L)->p + n);
	(*L)->x = (scs_float *) scs_malloc((*L)->nzmax * sizeof(scs_float));
	(*L)->i = (scs_int *) scs_malloc((*L)->nzmax * sizeof(scs_int));
	*D = (scs_float *) scs_malloc(n * sizeof(scs_float));

	if (!(*D) || !(*L)->i || !(*L)->x || !Y || !Pattern || !Flag || !Lnz || !Parent)
		return -1;

#ifdef EXTRAVERBOSE
	scs_printf("numeric factorization\n");
#endif
	kk = LDL_numeric(n, A->p, A->i, A->x, (*L)->p, Parent, Lnz, (*L)->i, (*L)->x, *D, Y, Pattern, Flag, P, Pinv);
#ifdef EXTRAVERBOSE
	scs_printf("finished numeric factorization\n");
#endif

	scs_free(Parent);
	scs_free(Lnz);
	scs_free(Flag);
	scs_free(Pattern);
	scs_free(Y);
	return (n - kk);
}

void LDLSolve(scs_float *x, scs_float b[], cs * L, scs_float D[], scs_int P[], scs_float * bp) {
	/* solves PLDL'P' x = b for x */
	scs_int n = L->n;
	if (P == NULL) {
		if (x != b) /* if they're different addresses */
			memcpy(x, b, n * sizeof(scs_float));
		LDL_lsolve(n, x, L->p, L->i, L->x);
		LDL_dsolve(n, x, D);
		LDL_ltsolve(n, x, L->p, L->i, L->x);
	} else {
		LDL_perm(n, bp, b, P);
		LDL_lsolve(n, bp, L->p, L->i, L->x);
		LDL_dsolve(n, bp, D);
		LDL_ltsolve(n, bp, L->p, L->i, L->x);
		LDL_permt(n, x, bp, P);
	}
}

void _accumByAtrans(scs_int n, scs_float * Ax, scs_int * Ai, scs_int * Ap, const scs_float *x, scs_float *y) {
	/* y  = A'*x
	 A in column compressed format
	 parallelizes over columns (rows of A')
	 */
	scs_int p, j;
	scs_int c1, c2;
	scs_float yj;
#ifdef OPENMP
#pragma omp parallel for private(p,c1,c2,yj)
#endif
	for (j = 0; j < n; j++) {
		yj = y[j];
		c1 = Ap[j];
		c2 = Ap[j + 1];
		for (p = c1; p < c2; p++) {
			yj += Ax[p] * x[Ai[p]];
		}
		y[j] = yj;
>>>>>>> 0505224e
	}
	totalSolveTime = 0.0;
	return p;
}

<<<<<<< HEAD
void freePriv(Priv * p) {
	scs_free(p->L);
	scs_free(p);
}

idxint solveLinSys(Data * d, Priv * p, pfloat * b, const pfloat * s, idxint iter) {
	/* returns solution to linear system */
	/* Ax = b with solution stored in b */
	pfloat * A = d->A->x;
	pfloat * L = p->L;
	blasint m = (blasint) d->m, n = (blasint) d->n, one = 1;
	pfloat onef = 1.0, negOnef = -1.0;
=======
void _accumByA(scs_int n, scs_float * Ax, scs_int * Ai, scs_int * Ap, const scs_float *x, scs_float *y) {
	/*y  = A*x
	 A in column compressed format
	 this parallelizes over columns and uses
	 pragma atomic to prevent concurrent writes to y
	 */
	scs_int p, j;
	scs_int c1, c2;
	scs_float xj;
	/*#pragma omp parallel for private(p,c1,c2,xj)  */
	for (j = 0; j < n; j++) {
		xj = x[j];
		c1 = Ap[j];
		c2 = Ap[j + 1];
		for (p = c1; p < c2; p++) {
			/*#pragma omp atomic */
			y[Ai[p]] += Ax[p] * xj;
		}
	}
}

void accumByAtrans(Data * d, Priv * p, const scs_float *x, scs_float *y) {
	AMatrix * A = d->A;
	_accumByAtrans(d->n, A->x, A->i, A->p, x, y);
}
void accumByA(Data * d, Priv * p, const scs_float *x, scs_float *y) {
	AMatrix * A = d->A;
	_accumByA(d->n, A->x, A->i, A->p, x, y);
}
scs_int factorize(Data * d, Priv * p) {
	scs_float *info;
	scs_int *Pinv, amd_status, ldl_status;
	cs *C, *K = formKKT(d);
	if (!K) {
		return -1;
	}
	amd_status = LDLInit(K, p->P, &info);
	if (amd_status < 0)
		return (amd_status);
>>>>>>> 0505224e
#ifdef EXTRAVERBOSE
	scs_printf("solving lin sys\n");
#endif
	tic(&linsysTimer);

<<<<<<< HEAD
	BLAS(gemv)("Transpose", &m, &n, &onef, A, &m, &(b[d->n]), &one, &onef, b, &one);
=======
Priv * initPriv(Data * d) {
	Priv * p = scs_calloc(1, sizeof(Priv));
	scs_int n_plus_m = d->n + d->m;
	p->P = scs_malloc(sizeof(scs_int) * n_plus_m);
	p->L = scs_malloc(sizeof(cs));
	p->bp = scs_malloc(n_plus_m * sizeof(scs_float));
	p->L->m = n_plus_m;
	p->L->n = n_plus_m;
	p->L->nz = -1;
>>>>>>> 0505224e

	/* Solve using forward-substitution, L c = b */
	BLAS(trsv)("Lower", "NoTranspose", "NonUnit", &n, L, &n, b, &one);
	/* Perform back-substitution, U x = c */
	BLAS(trsv)("Upper", "NoTranspose", "NonUnit", &n, L, &n, b, &one);

<<<<<<< HEAD
	BLAS(gemv)("NoTranspose", &m, &n, &onef, A, &m, b, &one, &negOnef, &(b[d->n]), &one);
=======
scs_int solveLinSys(Data * d, Priv * p, scs_float * b, const scs_float * s, scs_int iter) {
	/* returns solution to linear system */
	/* Ax = b with solution stored in b */
	tic(&linsysTimer);
	LDLSolve(b, b, p->L, p->D, p->P, p->bp);
>>>>>>> 0505224e
	totalSolveTime += tocq(&linsysTimer);
#ifdef EXTRAVERBOSE
	scs_printf("finished solving lin sys\n");
#endif
	return 0;
}<|MERGE_RESOLUTION|>--- conflicted
+++ resolved
@@ -3,8 +3,8 @@
 static timer linsysTimer;
 static scs_float totalSolveTime;
 
-void BLAS(potrf)(char *uplo, blasint *n, pfloat *a, blasint * lda, blasint *info);
-void BLAS(trsv)(char *uplo, char *trans, char *diag, blasint *n, pfloat *a, blasint *lda, pfloat *x, blasint *incx);
+void BLAS(potrf)(char *uplo, blasint *n, scs_float *a, blasint * lda, blasint *info);
+void BLAS(trsv)(char *uplo, char *trans, char *diag, blasint *n, scs_float *a, blasint *lda, scs_float *x, blasint *incx);
 
 char * getLinSysMethod(Data * d, Priv * p) {
 	char * tmp = scs_malloc(sizeof(char) * 32);
@@ -14,31 +14,24 @@
 
 char * getLinSysSummary(Priv * p, Info * info) {
 	char * str = scs_malloc(sizeof(char) * 64);
-<<<<<<< HEAD
 	sprintf(str, "\tLin-sys: avg solve time: %1.2es\n", totalSolveTime / (info->iter + 1) / 1e3);
-=======
-	scs_int n = p->L->n;
-	sprintf(str, "\tLin-sys: nnz in L factor: %li, avg solve time: %1.2es\n", (long ) (p->L->p[n] + n),
-			totalSolveTime / (info->iter + 1) / 1e3);
->>>>>>> 0505224e
 	totalSolveTime = 0;
 	return str;
 }
 
 Priv * initPriv(Data * d) {
 	blasint n = (blasint) d->n, m = (blasint) d->m, info;
-	pfloat zerof = 0.0, onef = 1.0;
-	idxint k, j;
-	pfloat * A = d->A->x;
+	scs_float zerof = 0.0, onef = 1.0;
+	scs_int k, j;
+	scs_float * A = d->A->x;
 	Priv * p = scs_malloc(sizeof(Priv));
-	p->L = scs_calloc(n * n, sizeof(pfloat));
+	p->L = scs_calloc(n * n, sizeof(scs_float));
 
 	/* BLAS(gemm)("Transpose", "NoTranspose", &n, &n, &m, &onef, A, &m, A, &m, &zerof, p->L, &n); */
     BLAS(syrk)("Lower", "Transpose", &n, &m, &onef, A, &m, &zerof, p->L, &n);
 	for (j = 0; j < n; j++) {
-		p->L[j * n + j] += d->rhoX;
+		p->L[j * n + j] += d->rho_x;
 	}
-<<<<<<< HEAD
 	BLAS(potrf)("Lower", &n, p->L, &n, &info);
 	if (info != 0) {
 		scs_free(p->L);
@@ -50,238 +43,36 @@
 		for (j = k + 1; j < n; ++j) {
 			p->L[k + j * n] = p->L[j + k * n];
         }
-=======
-}
-
-cs * formKKT(Data * d) {
-	/* ONLY UPPER TRIANGULAR PART IS STUFFED
-	 * forms column compressed KKT matrix
-	 * assumes column compressed form A matrix
-	 *
-	 * forms upper triangular part of [I A'; A -I]
-	 */
-	scs_int j, k, kk;
-	cs * K_cs;
-	AMatrix * A = d->A;
-	/* I at top left */
-	const scs_int Anz = A->p[d->n];
-	const scs_int Knzmax = d->n + d->m + Anz;
-	cs * K = cs_spalloc(d->m + d->n, d->m + d->n, Knzmax, 1, 1);
-
-#ifdef EXTRAVERBOSE
-	scs_printf("forming KKT\n");
-#endif
-
-	if (!K) {
-		return NULL;
-	}
-	kk = 0;
-	for (k = 0; k < d->n; k++) {
-		K->i[kk] = k;
-		K->p[kk] = k;
-		K->x[kk] = d->rho_x;
-		kk++;
-	}
-	/* A^T at top right : CCS: */
-	for (j = 0; j < d->n; j++) {
-		for (k = A->p[j]; k < A->p[j + 1]; k++) {
-			K->p[kk] = A->i[k] + d->n;
-			K->i[kk] = j;
-			K->x[kk] = A->x[k];
-			kk++;
-		}
-	}
-	/* -I at bottom right */
-	for (k = 0; k < d->m; k++) {
-		K->i[kk] = k + d->n;
-		K->p[kk] = k + d->n;
-		K->x[kk] = -1;
-		kk++;
-	}
-	/* assert kk == Knzmax */
-	K->nz = Knzmax;
-	K_cs = cs_compress(K);
-	cs_spfree(K);
-	return (K_cs);
-}
-
-scs_int LDLInit(cs * A, scs_int P[], scs_float **info) {
-	*info = (scs_float *) scs_malloc(AMD_INFO * sizeof(scs_float));
-#ifdef DLONG
-	return(amd_l_order(A->n, A->p, A->i, P, (scs_float *) NULL, *info));
-#else
-	return (amd_order(A->n, A->p, A->i, P, (scs_float *) NULL, *info));
-#endif
-}
-
-scs_int LDLFactor(cs * A, scs_int P[], scs_int Pinv[], cs **L, scs_float **D) {
-	scs_int kk, n = A->n;
-	scs_int * Parent = scs_malloc(n * sizeof(scs_int));
-	scs_int * Lnz = scs_malloc(n * sizeof(scs_int));
-	scs_int * Flag = scs_malloc(n * sizeof(scs_int));
-	scs_int * Pattern = scs_malloc(n * sizeof(scs_int));
-	scs_float * Y = scs_malloc(n * sizeof(scs_float));
-	(*L)->p = (scs_int *) scs_malloc((1 + n) * sizeof(scs_int));
-
-	/*scs_int Parent[n], Lnz[n], Flag[n], Pattern[n]; */
-	/*scs_float Y[n]; */
-
-	LDL_symbolic(n, A->p, A->i, (*L)->p, Parent, Lnz, Flag, P, Pinv);
-
-	(*L)->nzmax = *((*L)->p + n);
-	(*L)->x = (scs_float *) scs_malloc((*L)->nzmax * sizeof(scs_float));
-	(*L)->i = (scs_int *) scs_malloc((*L)->nzmax * sizeof(scs_int));
-	*D = (scs_float *) scs_malloc(n * sizeof(scs_float));
-
-	if (!(*D) || !(*L)->i || !(*L)->x || !Y || !Pattern || !Flag || !Lnz || !Parent)
-		return -1;
-
-#ifdef EXTRAVERBOSE
-	scs_printf("numeric factorization\n");
-#endif
-	kk = LDL_numeric(n, A->p, A->i, A->x, (*L)->p, Parent, Lnz, (*L)->i, (*L)->x, *D, Y, Pattern, Flag, P, Pinv);
-#ifdef EXTRAVERBOSE
-	scs_printf("finished numeric factorization\n");
-#endif
-
-	scs_free(Parent);
-	scs_free(Lnz);
-	scs_free(Flag);
-	scs_free(Pattern);
-	scs_free(Y);
-	return (n - kk);
-}
-
-void LDLSolve(scs_float *x, scs_float b[], cs * L, scs_float D[], scs_int P[], scs_float * bp) {
-	/* solves PLDL'P' x = b for x */
-	scs_int n = L->n;
-	if (P == NULL) {
-		if (x != b) /* if they're different addresses */
-			memcpy(x, b, n * sizeof(scs_float));
-		LDL_lsolve(n, x, L->p, L->i, L->x);
-		LDL_dsolve(n, x, D);
-		LDL_ltsolve(n, x, L->p, L->i, L->x);
-	} else {
-		LDL_perm(n, bp, b, P);
-		LDL_lsolve(n, bp, L->p, L->i, L->x);
-		LDL_dsolve(n, bp, D);
-		LDL_ltsolve(n, bp, L->p, L->i, L->x);
-		LDL_permt(n, x, bp, P);
-	}
-}
-
-void _accumByAtrans(scs_int n, scs_float * Ax, scs_int * Ai, scs_int * Ap, const scs_float *x, scs_float *y) {
-	/* y  = A'*x
-	 A in column compressed format
-	 parallelizes over columns (rows of A')
-	 */
-	scs_int p, j;
-	scs_int c1, c2;
-	scs_float yj;
-#ifdef OPENMP
-#pragma omp parallel for private(p,c1,c2,yj)
-#endif
-	for (j = 0; j < n; j++) {
-		yj = y[j];
-		c1 = Ap[j];
-		c2 = Ap[j + 1];
-		for (p = c1; p < c2; p++) {
-			yj += Ax[p] * x[Ai[p]];
-		}
-		y[j] = yj;
->>>>>>> 0505224e
 	}
 	totalSolveTime = 0.0;
 	return p;
 }
 
-<<<<<<< HEAD
 void freePriv(Priv * p) {
 	scs_free(p->L);
 	scs_free(p);
 }
 
-idxint solveLinSys(Data * d, Priv * p, pfloat * b, const pfloat * s, idxint iter) {
+scs_int solveLinSys(Data * d, Priv * p, scs_float * b, const scs_float * s, scs_int iter) {
 	/* returns solution to linear system */
 	/* Ax = b with solution stored in b */
-	pfloat * A = d->A->x;
-	pfloat * L = p->L;
+	scs_float * A = d->A->x;
+	scs_float * L = p->L;
 	blasint m = (blasint) d->m, n = (blasint) d->n, one = 1;
-	pfloat onef = 1.0, negOnef = -1.0;
-=======
-void _accumByA(scs_int n, scs_float * Ax, scs_int * Ai, scs_int * Ap, const scs_float *x, scs_float *y) {
-	/*y  = A*x
-	 A in column compressed format
-	 this parallelizes over columns and uses
-	 pragma atomic to prevent concurrent writes to y
-	 */
-	scs_int p, j;
-	scs_int c1, c2;
-	scs_float xj;
-	/*#pragma omp parallel for private(p,c1,c2,xj)  */
-	for (j = 0; j < n; j++) {
-		xj = x[j];
-		c1 = Ap[j];
-		c2 = Ap[j + 1];
-		for (p = c1; p < c2; p++) {
-			/*#pragma omp atomic */
-			y[Ai[p]] += Ax[p] * xj;
-		}
-	}
-}
-
-void accumByAtrans(Data * d, Priv * p, const scs_float *x, scs_float *y) {
-	AMatrix * A = d->A;
-	_accumByAtrans(d->n, A->x, A->i, A->p, x, y);
-}
-void accumByA(Data * d, Priv * p, const scs_float *x, scs_float *y) {
-	AMatrix * A = d->A;
-	_accumByA(d->n, A->x, A->i, A->p, x, y);
-}
-scs_int factorize(Data * d, Priv * p) {
-	scs_float *info;
-	scs_int *Pinv, amd_status, ldl_status;
-	cs *C, *K = formKKT(d);
-	if (!K) {
-		return -1;
-	}
-	amd_status = LDLInit(K, p->P, &info);
-	if (amd_status < 0)
-		return (amd_status);
->>>>>>> 0505224e
+	scs_float onef = 1.0, negOnef = -1.0;
 #ifdef EXTRAVERBOSE
 	scs_printf("solving lin sys\n");
 #endif
 	tic(&linsysTimer);
 
-<<<<<<< HEAD
 	BLAS(gemv)("Transpose", &m, &n, &onef, A, &m, &(b[d->n]), &one, &onef, b, &one);
-=======
-Priv * initPriv(Data * d) {
-	Priv * p = scs_calloc(1, sizeof(Priv));
-	scs_int n_plus_m = d->n + d->m;
-	p->P = scs_malloc(sizeof(scs_int) * n_plus_m);
-	p->L = scs_malloc(sizeof(cs));
-	p->bp = scs_malloc(n_plus_m * sizeof(scs_float));
-	p->L->m = n_plus_m;
-	p->L->n = n_plus_m;
-	p->L->nz = -1;
->>>>>>> 0505224e
 
 	/* Solve using forward-substitution, L c = b */
 	BLAS(trsv)("Lower", "NoTranspose", "NonUnit", &n, L, &n, b, &one);
 	/* Perform back-substitution, U x = c */
 	BLAS(trsv)("Upper", "NoTranspose", "NonUnit", &n, L, &n, b, &one);
 
-<<<<<<< HEAD
 	BLAS(gemv)("NoTranspose", &m, &n, &onef, A, &m, b, &one, &negOnef, &(b[d->n]), &one);
-=======
-scs_int solveLinSys(Data * d, Priv * p, scs_float * b, const scs_float * s, scs_int iter) {
-	/* returns solution to linear system */
-	/* Ax = b with solution stored in b */
-	tic(&linsysTimer);
-	LDLSolve(b, b, p->L, p->D, p->P, p->bp);
->>>>>>> 0505224e
 	totalSolveTime += tocq(&linsysTimer);
 #ifdef EXTRAVERBOSE
 	scs_printf("finished solving lin sys\n");
