--- conflicted
+++ resolved
@@ -18,26 +18,14 @@
     /* CUDA */
     cublasHandle_t cublasHandle;
     /* ALL BELOW HOSTED ON THE GPU */
-<<<<<<< HEAD
-    scs_float * p; /* cg iterate, n  */
-    scs_float * r; /* cg residual, n */
-    scs_float * Gp; /* G * p, n */
-    scs_float * bg; /* b, n */
-    scs_float * z; /* preconditioned */
-    scs_float * M; /* preconditioner */
-    AMatrix * Ag;   /* A matrix on GPU */
-    AMatrix * G; /* Gram matrix on GPU */
-=======
-    scs_float *p;     /* cg iterate, n  */
-    scs_float *r;     /* cg residual, n */
-    scs_float *Gp;    /* G * p, n */
-    scs_float *bg;    /* b, n */
-    scs_float *tmp_m; /* m, used in matVec */
-    scs_float *z;     /* preconditioned */
-    scs_float *M;     /* preconditioner */
-    AMatrix *Ag;      /* A matrix on GPU */
-    AMatrix *Agt;     /* A trans matrix on GPU */
->>>>>>> 9daabd6f
+    scs_float *p;  /* cg iterate, n  */
+    scs_float *r;  /* cg residual, n */
+    scs_float *Gp; /* G * p, n */
+    scs_float *bg; /* b, n */
+    scs_float *z;  /* preconditioned */
+    scs_float *M;  /* preconditioner */
+    AMatrix *Ag;   /* A matrix on GPU */
+    AMatrix *G;    /* Gram matrix on GPU */
 };
 
 #endif