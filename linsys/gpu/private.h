--- conflicted
+++ resolved
@@ -7,14 +7,9 @@
 #include "../common.h"
 #include "linAlg.h"
 
-<<<<<<< HEAD
-#include "include/cublas_v2.h"
-=======
 #include <cuda.h>
 #include <cuda_runtime_api.h>
-#include <cusparse.h>
 #include <cublas_v2.h>
->>>>>>> b3d9a976
 
 struct PRIVATE_DATA {
     /* CUDA */
@@ -24,12 +19,8 @@
     scs_float * r; /* cg residual, n */
     scs_float * Gp; /* G * p, n */
     scs_float * bg; /* b, n */
-<<<<<<< HEAD
-=======
-    scs_float * tmp_m; /* m, used in matVec */
     scs_float * z; /* preconditioned */
     scs_float * M; /* preconditioner */
->>>>>>> b3d9a976
     AMatrix * Ag;   /* A matrix on GPU */
     AMatrix * G; /* Gram matrix on GPU */
 };
