#include "private.h"

#ifdef __cplusplus
extern "C" {
#endif

#define CG_BEST_TOL 1e-9
#define CG_MIN_TOL 1e-1

#define CUDA_CHECK_ERR                                                         \
    do {                                                                       \
        cudaError_t err = cudaGetLastError();                                  \
        if (err != cudaSuccess) {                                              \
            printf("%s:%d:%s\n ERROR_CUDA: %s\n", __FILE__, __LINE__,          \
                   __func__, cudaGetErrorString(err));                         \
        }                                                                      \
    } while (0)

#ifndef EXTRAVERBOSE
#ifndef FLOAT
<<<<<<< HEAD
    #define CUBLAS(x) cublasD ## x
#else
    #define CUBLAS(x) cublasS ## x
#endif
#else
#ifndef FLOAT
    #define CUBLAS(x) CUDA_CHECK_ERR; cublasD ## x
#else
    #define CUBLAS(x) CUDA_CHECK_ERR; cublasS ## x
#endif
#endif


void accumByAtransGpu(const Priv * p, const scs_float *x, scs_float *y) {
=======
#define CUBLAS(x) cublasD##x
#define CUSPARSE(x) cusparseD##x
#else
#define CUBLAS(x) cublasS##x
#define CUSPARSE(x) cusparseS##x
#endif
#else
#ifndef FLOAT
#define CUBLAS(x)                                                              \
    CUDA_CHECK_ERR;                                                            \
    cublasD##x
#define CUSPARSE(x)                                                            \
    CUDA_CHECK_ERR;                                                            \
    cusparseD##x
#else
#define CUBLAS(x)                                                              \
    CUDA_CHECK_ERR;                                                            \
    cublasS##x
#define CUSPARSE(x)                                                            \
    CUDA_CHECK_ERR;                                                            \
    cusparseS##x
#endif
#endif

/*
 CUDA matrix routines only for CSR, not CSC matrices:
    CSC             CSR             GPU     Mult
    A (m x n)       A' (n x m)      Ag      accumByATransGpu
    A'(n x m)       A  (m x n)      Agt     accumByAGpu
*/

void accumByAtransGpu(const Priv *p, const scs_float *x, scs_float *y) {
>>>>>>> 9daabd6f
    /* y += A'*x
       x and y MUST be on GPU already
    */
    const scs_float onef = 1.0;
<<<<<<< HEAD
    AMatrix * Ag = p->Ag;
    CUBLAS(gemv)(p->cublasHandle, CUBLAS_OP_T, Ag->m, Ag->n, &onef, Ag->x, Ag->m, x, 1, &onef, y, 1);
=======
    AMatrix *Ag = p->Ag;
    CUSPARSE(csrmv)(p->cusparseHandle, CUSPARSE_OPERATION_NON_TRANSPOSE, Ag->n,
                    Ag->m, p->Annz, &onef, p->descr, Ag->x, Ag->p, Ag->i, x,
                    &onef, y);
>>>>>>> 9daabd6f
}

void accumByAGpu(const Priv *p, const scs_float *x, scs_float *y) {
    /* y += A*x
       x and y MUST be on GPU already
     */
    const scs_float onef = 1.0;
<<<<<<< HEAD
    AMatrix * Ag = p->Ag;
    CUBLAS(gemv)(p->cublasHandle, CUBLAS_OP_N, Ag->m, Ag->n, &onef, Ag->x, Ag->m, x, 1, &onef, y, 1);
}

/* do not use within pcg, reuses memory */
void accumByAtrans(const AMatrix * A, Priv * p, const scs_float *x, scs_float *y) {
    scs_float * v_m = p->bg;
    scs_float * v_n = p->r;
=======
    AMatrix *Agt = p->Agt;
    CUSPARSE(csrmv)(p->cusparseHandle, CUSPARSE_OPERATION_NON_TRANSPOSE, Agt->n,
                    Agt->m, p->Annz, &onef, p->descr, Agt->x, Agt->p, Agt->i, x,
                    &onef, y);
}

/* do not use within pcg, reuses memory */
void accumByAtrans(const AMatrix *A, Priv *p, const scs_float *x,
                   scs_float *y) {
    scs_float *v_m = p->tmp_m;
    scs_float *v_n = p->r;
>>>>>>> 9daabd6f
    cudaMemcpy(v_m, x, A->m * sizeof(scs_float), cudaMemcpyHostToDevice);
    cudaMemcpy(v_n, y, A->n * sizeof(scs_float), cudaMemcpyHostToDevice);
    accumByAtransGpu(p, v_m, v_n);
    cudaMemcpy(y, v_n, A->n * sizeof(scs_float), cudaMemcpyDeviceToHost);
}

/* do not use within pcg, reuses memory */
<<<<<<< HEAD
void accumByA(const AMatrix * A, Priv * p, const scs_float *x, scs_float *y) {
    scs_float * v_m = p->bg;
    scs_float * v_n = p->r;
=======
void accumByA(const AMatrix *A, Priv *p, const scs_float *x, scs_float *y) {
    scs_float *v_m = p->tmp_m;
    scs_float *v_n = p->r;
>>>>>>> 9daabd6f
    cudaMemcpy(v_n, x, A->n * sizeof(scs_float), cudaMemcpyHostToDevice);
    cudaMemcpy(v_m, y, A->m * sizeof(scs_float), cudaMemcpyHostToDevice);
    accumByAGpu(p, v_n, v_m);
    cudaMemcpy(y, v_m, A->m * sizeof(scs_float), cudaMemcpyDeviceToHost);
}

<<<<<<< HEAD
char * getLinSysMethod(const AMatrix * A, const Settings * stgs) {
    char * str = (char *)scs_malloc(sizeof(char) * 128);
    sprintf(str, "dense-indirect GPU, CG tol ~ 1/iter^(%2.2f)", stgs->cg_rate);
=======
char *getLinSysMethod(const AMatrix *A, const Settings *s) {
    char *str = (char *)scs_malloc(sizeof(char) * 128);
    sprintf(str, "sparse-indirect GPU, nnz in A = %li, CG tol ~ 1/iter^(%2.2f)",
            (long)A->p[A->n], s->cg_rate);
>>>>>>> 9daabd6f
    return str;
}

char *getLinSysSummary(Priv *p, const Info *info) {
    char *str = (char *)scs_malloc(sizeof(char) * 128);
    sprintf(str,
            "\tLin-sys: avg # CG iterations: %2.2f, avg solve time: %1.2es\n",
            (scs_float)p->totCgIts / (info->iter + 1),
            p->totalSolveTime / (info->iter + 1) / 1e3);
    p->totCgIts = 0;
    p->totalSolveTime = 0;
    return str;
}

void cudaFreeAMatrix(AMatrix *A) {
    if (A->x)
        cudaFree(A->x);
<<<<<<< HEAD
=======
    if (A->i)
        cudaFree(A->i);
    if (A->p)
        cudaFree(A->p);
>>>>>>> 9daabd6f
}

void freePriv(Priv *p) {
    if (p) {
<<<<<<< HEAD
		if (p->p)
			cudaFree(p->p);
		if (p->r)
			cudaFree(p->r);
		if (p->Gp)
			cudaFree(p->Gp);
		if (p->bg)
			cudaFree(p->bg);
		if (p->z)
			cudaFree(p->z);
		if (p->M)
			cudaFree(p->M);
		if (p->Ag) {
            cudaFreeAMatrix(p->Ag);
			scs_free(p->Ag);
		}
		if (p->G) {
            cudaFreeAMatrix(p->G);
			scs_free(p->G);
		}
=======
        if (p->p)
            cudaFree(p->p);
        if (p->r)
            cudaFree(p->r);
        if (p->Gp)
            cudaFree(p->Gp);
        if (p->bg)
            cudaFree(p->bg);
        if (p->tmp_m)
            cudaFree(p->tmp_m);
        if (p->z)
            cudaFree(p->z);
        if (p->M)
            cudaFree(p->M);
        if (p->Ag) {
            cudaFreeAMatrix(p->Ag);
            scs_free(p->Ag);
        }
        if (p->Agt) {
            cudaFreeAMatrix(p->Agt);
            scs_free(p->Agt);
        }
        cusparseDestroy(p->cusparseHandle);
>>>>>>> 9daabd6f
        cublasDestroy(p->cublasHandle);
        cudaDeviceReset();
        scs_free(p);
    }
}

<<<<<<< HEAD
/* store inverse preconditioner */
void getPreconditioner(Priv *p) {
    scs_float onef = 1.0;
    scs_int i, n = p->G->n;
    scs_float * tmp = scs_malloc(n * sizeof(scs_float));
    
    cudaMemset(p->M, 0, n * sizeof(scs_float));
    CUBLAS(axpy)(p->cublasHandle, n, &onef, p->G->x, n + 1, p->M, 1);

    /* annoying hack to invert M */
    cudaMemcpy(tmp, p->M, n * sizeof(scs_float), cudaMemcpyDeviceToHost);
    for(i = 0; i < n; i++) {
        tmp[i] = 1 / tmp[i];
=======
/*y = (RHO_X * I + A'A)x */
static void matVec(const AMatrix *A, const Settings *s, Priv *p,
                   const scs_float *x, scs_float *y) {
    /* x and y MUST already be loaded to GPU */
    scs_float *tmp_m = p->tmp_m; /* temp memory */
    cudaMemset(tmp_m, 0, A->m * sizeof(scs_float));
    accumByAGpu(p, x, tmp_m);
    cudaMemset(y, 0, A->n * sizeof(scs_float));
    accumByAtransGpu(p, tmp_m, y);
    CUBLAS(axpy)(p->cublasHandle, A->n, &(s->rho_x), x, 1, y, 1);
}

/* M = inv ( diag ( RHO_X * I + A'A ) ) */
void getPreconditioner(const AMatrix *A, const Settings *stgs, Priv *p) {
    scs_int i;
    scs_float *M = (scs_float *)scs_malloc(A->n * sizeof(scs_float));

#if EXTRAVERBOSE > 0
    scs_printf("getting pre-conditioner\n");
#endif

    for (i = 0; i < A->n; ++i) {
        M[i] = 1 / (stgs->rho_x +
                    calcNormSq(&(A->x[A->p[i]]), A->p[i + 1] - A->p[i]));
        /* M[i] = 1; */
>>>>>>> 9daabd6f
    }
    cudaMemcpy(p->M, tmp, n * sizeof(scs_float), cudaMemcpyHostToDevice);
    scs_free(tmp);
}

<<<<<<< HEAD
Priv * initPriv(const AMatrix * A, const Settings * stgs) {
    Priv * p = (Priv *)scs_calloc(1, sizeof(Priv));
    scs_float *Gtemp, onef = 1.0;
    cudaError_t err;
    scs_int j, numElementsG;

    p->cublasHandle = 0;
	p->totalSolveTime = 0;
	p->totCgIts = 0;
=======
Priv *initPriv(const AMatrix *A, const Settings *stgs) {
    cudaError_t err;
    Priv *p = (Priv *)scs_calloc(1, sizeof(Priv));
    p->Annz = A->p[A->n];
    p->cublasHandle = 0;
    p->cusparseHandle = 0;
    p->descr = 0;

    p->totalSolveTime = 0;
    p->totCgIts = 0;
>>>>>>> 9daabd6f

    /* Get handle to the CUBLAS context */
    cublasCreate(&p->cublasHandle);

<<<<<<< HEAD
    AMatrix * Ag = (AMatrix *)scs_malloc(sizeof(AMatrix));
=======
    /* Get handle to the CUSPARSE context */
    cusparseCreate(&p->cusparseHandle);

    /* Matrix description */
    cusparseCreateMatDescr(&p->descr);
    cusparseSetMatType(p->descr, CUSPARSE_MATRIX_TYPE_GENERAL);
    cusparseSetMatIndexBase(p->descr, CUSPARSE_INDEX_BASE_ZERO);

    AMatrix *Ag = (AMatrix *)scs_malloc(sizeof(AMatrix));
>>>>>>> 9daabd6f
    Ag->n = A->n;
    Ag->m = A->m;
    p->Ag = Ag;
    AMatrix * G = (AMatrix *)scs_malloc(sizeof(AMatrix));
	G->n = A->n;
	G->m = A->n;
	p->G = G;
	numElementsG = A->n * A->n;

<<<<<<< HEAD
    cudaMalloc((void **)&Ag->x, A->n * A->m * sizeof(scs_float));
    cudaMalloc((void **)&G->x, numElementsG * sizeof(scs_float));
=======
    AMatrix *Agt = (AMatrix *)scs_malloc(sizeof(AMatrix));
    Agt->n = A->m;
    Agt->m = A->n;
    p->Agt = Agt;

    cudaMalloc((void **)&Ag->i, (A->p[A->n]) * sizeof(scs_int));
    cudaMalloc((void **)&Ag->p, (A->n + 1) * sizeof(scs_int));
    cudaMalloc((void **)&Ag->x, (A->p[A->n]) * sizeof(scs_float));
>>>>>>> 9daabd6f

    cudaMalloc((void **)&p->p, A->n * sizeof(scs_float));
    cudaMalloc((void **)&p->r, A->n * sizeof(scs_float));
    cudaMalloc((void **)&p->Gp, A->n * sizeof(scs_float));
    cudaMalloc((void **)&p->bg, (A->n + A->m) * sizeof(scs_float));
<<<<<<< HEAD
    cudaMalloc((void **)&p->z, A->n * sizeof(scs_float));
    cudaMalloc((void **)&p->M, A->n * sizeof(scs_float));

    cudaMemcpy(Ag->x, A->x, A->n * A->m * sizeof(scs_float), cudaMemcpyHostToDevice);
=======
    cudaMalloc((void **)&p->tmp_m,
               A->m * sizeof(scs_float)); /* intermediate result */
    cudaMalloc((void **)&p->z, A->n * sizeof(scs_float));
    cudaMalloc((void **)&p->M, A->n * sizeof(scs_float));

    cudaMemcpy(Ag->i, A->i, (A->p[A->n]) * sizeof(scs_int),
               cudaMemcpyHostToDevice);
    cudaMemcpy(Ag->p, A->p, (A->n + 1) * sizeof(scs_int),
               cudaMemcpyHostToDevice);
    cudaMemcpy(Ag->x, A->x, (A->p[A->n]) * sizeof(scs_float),
               cudaMemcpyHostToDevice);
>>>>>>> 9daabd6f

    /* create G in CPU mem first (just rho_x * I part), then send to GPU */
	Gtemp = (scs_float *)scs_calloc(A->n * A->n, sizeof(scs_float));
    for (j = 0; j < A->n; j++) {
        Gtemp[j * A->n + j] = stgs->rho_x;
    }
    cudaMemcpy(G->x, Gtemp, A->n * A->n * sizeof(scs_float), cudaMemcpyHostToDevice);
    scs_free(Gtemp);

<<<<<<< HEAD
	CUBLAS(syrk)(p->cublasHandle, CUBLAS_FILL_MODE_UPPER, CUBLAS_OP_T, A->n, A->m, &onef, p->Ag->x, A->m, &onef, G->x, A->n);
    getPreconditioner(p);
=======
    /* transpose Ag into Agt for faster multiplies */
    /* TODO: memory intensive, could perform transpose in CPU and copy to GPU */
    CUSPARSE(csr2csc)(p->cusparseHandle, A->n, A->m, A->p[A->n], Ag->x, Ag->p,
                      Ag->i, Agt->x, Agt->i, Agt->p, CUSPARSE_ACTION_NUMERIC,
                      CUSPARSE_INDEX_BASE_ZERO);
>>>>>>> 9daabd6f

    err = cudaGetLastError();
    if (err != cudaSuccess) {
        printf("%s:%d:%s\nERROR_CUDA: %s\n", __FILE__, __LINE__, __func__,
               cudaGetErrorString(err));
        freePriv(p);
        return SCS_NULL;
    }
    return p;
}

<<<<<<< HEAD
/* use actual preconditioner (not inverse) */
static void applyPreConditioner(cublasHandle_t cublasHandle, scs_float * M, scs_float * z, scs_float * r, scs_int n) {
=======
static void applyPreConditioner(cublasHandle_t cublasHandle, scs_float *M,
                                scs_float *z, scs_float *r, scs_int n) {
>>>>>>> 9daabd6f
    cudaMemcpy(z, r, n * sizeof(scs_float), cudaMemcpyDeviceToDevice);
    CUBLAS(tbmv)(cublasHandle, CUBLAS_FILL_MODE_LOWER, CUBLAS_OP_N,
                 CUBLAS_DIAG_NON_UNIT, n, 0, M, 1, z, 1);
}

/* solves (I+A'A)x = b, s warm start, solution stored in bg (on GPU) */
static scs_int pcg(const AMatrix *A, const Settings *stgs, Priv *pr,
                   const scs_float *s, scs_float *bg, scs_int max_its,
                   scs_float tol) {
    scs_int i, n = A->n;
    scs_float alpha, nrm_r, pGp, negAlpha, beta, ipzr, ipzrOld;
<<<<<<< HEAD
    scs_float onef = 1.0, negOnef = -1.0, zerof = 0.0;
    scs_float *p = pr->p; /* cg direction */
=======
    scs_float onef = 1.0, negOnef = -1.0;
    scs_float *p = pr->p;   /* cg direction */
>>>>>>> 9daabd6f
    scs_float *Gp = pr->Gp; /* updated CG direction */
    scs_float *r = pr->r;   /* cg residual */
    scs_float *z = pr->z;   /* preconditioned */
    scs_float *M = pr->M;   /* preconditioner */
    cublasHandle_t cublasHandle = pr->cublasHandle;

	cudaMemcpy(r, bg, n * sizeof(scs_float), cudaMemcpyDeviceToDevice);
    if (s == SCS_NULL) {
        cudaMemset(bg, 0, n * sizeof(scs_float));
    } else {
        /* bg contains s */
        cudaMemcpy(bg, s, n * sizeof(scs_float), cudaMemcpyHostToDevice);
		CUBLAS(symv)(pr->cublasHandle, CUBLAS_FILL_MODE_UPPER, n, &negOnef, pr->G->x, n, bg, 1, &onef, r, 1);
    }

    /* for some reason nrm2 is VERY slow */
    /* CUBLAS(nrm2)(cublasHandle, n, r, 1, &nrm_r); */
    CUBLAS(dot)(cublasHandle, n, r, 1, r, 1, &nrm_r);
    nrm_r = SQRTF(nrm_r);
    /* check to see if we need to run CG at all */
    if (nrm_r < MIN(tol, 1e-18)) {
        return 0;
    }

    applyPreConditioner(cublasHandle, M, z, r, n);
    CUBLAS(dot)(cublasHandle, n, r, 1, z, 1, &ipzr);
    /* put z in p, replacing temp mem */
    cudaMemcpy(p, z, n * sizeof(scs_float), cudaMemcpyDeviceToDevice);

    for (i = 0; i < max_its; ++i) {
    	CUBLAS(symv)(pr->cublasHandle, CUBLAS_FILL_MODE_UPPER, n, &onef, pr->G->x, n, p, 1, &zerof, Gp, 1);

        CUBLAS(dot)(cublasHandle, n, p, 1, Gp, 1, &pGp);

        alpha = ipzr / pGp;
        negAlpha = -alpha;

        CUBLAS(axpy)(cublasHandle, n, &alpha, p, 1, bg, 1);
        CUBLAS(axpy)(cublasHandle, n, &negAlpha, Gp, 1, r, 1);

        /* for some reason nrm2 is VERY slow */
        /* CUBLAS(nrm2)(cublasHandle, n, r, 1, &nrm_r); */
        CUBLAS(dot)(cublasHandle, n, r, 1, r, 1, &nrm_r);
        nrm_r = SQRTF(nrm_r);
        if (nrm_r < tol) {
            i++;
            break;
        }
        ipzrOld = ipzr;
        applyPreConditioner(cublasHandle, M, z, r, n);
        CUBLAS(dot)(cublasHandle, n, r, 1, z, 1, &ipzr);

        beta = ipzr / ipzrOld;
        CUBLAS(scal)(cublasHandle, n, &beta, p, 1);
        CUBLAS(axpy)(cublasHandle, n, &onef, z, 1, p, 1);
    }
#if EXTRAVERBOSE > 0
    scs_printf("tol: %.4e, resid: %.4e, iters: %li\n", tol, nrm_r, (long)i + 1);
#endif
    return i;
}

#ifdef TEST_GPU_MAT_MUL
<<<<<<< HEAD
void accumByAtransHost(const AMatrix * A, Priv * p, const scs_float *x, scs_float *y) {
    _accumByAtrans(A, p, x, y);
}

void accumByAHost(const AMatrix * A, Priv * p, const scs_float *x, scs_float *y) {
    _accumByA(A, p, x, y);
=======
void accumByAtransHost(const AMatrix *A, Priv *p, const scs_float *x,
                       scs_float *y) {
    _accumByAtrans(A->n, A->x, A->i, A->p, x, y);
}

void accumByAHost(const AMatrix *A, Priv *p, const scs_float *x, scs_float *y) {
    _accumByA(A->n, A->x, A->i, A->p, x, y);
>>>>>>> 9daabd6f
}

void testGpuMatMul(const AMatrix *A, Priv *p, scs_float *b) {
    /* test to see if matrix multiplication codes agree */
    scs_float t[A->n + A->m], u[A->n + A->m], *bg;
    cudaMalloc((void **)&bg, (A->n + A->m) * sizeof(scs_float));

    cudaMemcpy(bg, b, (A->n + A->m) * sizeof(scs_float),
               cudaMemcpyHostToDevice);
    memcpy(t, b, (A->n + A->m) * sizeof(scs_float));

    accumByAtransGpu(p, &(bg[A->n]), bg);
    accumByAtransHost(A, p, &(t[A->n]), t);
    cudaMemcpy(u, bg, (A->n + A->m) * sizeof(scs_float),
               cudaMemcpyDeviceToHost);
    printf("A trans multiplication err %2.e\n", calcNormDiff(u, t, A->n));

    accumByAGpu(p, bg, &(bg[A->n]));
    accumByAHost(A, p, t, &(t[A->n]));
    cudaMemcpy(u, bg, (A->n + A->m) * sizeof(scs_float),
               cudaMemcpyDeviceToHost);
    printf("A multiplcation err %2.e\n",
           calcNormDiff(&(u[A->n]), &(t[A->n]), A->m));
    cudaFree(bg);
}
#endif

scs_int solveLinSys(const AMatrix *A, const Settings *stgs, Priv *p,
                    scs_float *b, const scs_float *s, scs_int iter) {
    scs_int cgIts;
    timer linsysTimer;
    scs_float *bg = p->bg;
    scs_float negOnef = -1.0;
    scs_float cgTol =
        calcNorm(b, A->n) *
        (iter < 0 ? CG_BEST_TOL
                  : CG_MIN_TOL / POWF((scs_float)iter + 1, stgs->cg_rate));

    tic(&linsysTimer);
/* solves Mx = b, for x but stores result in b */
/* s contains warm-start (if available) */

#ifdef TEST_GPU_MAT_MUL
    testGpuMatMul(A, p, b);
#endif

    /* all on GPU */
    cudaMemcpy(bg, b, (A->n + A->m) * sizeof(scs_float),
               cudaMemcpyHostToDevice);
    accumByAtransGpu(p, &(bg[A->n]), bg);
    /* solves (I+A'A)x = b, s warm start, solution stored in b */
    cgIts = pcg(A, stgs, p, s, bg, A->n, MAX(cgTol, CG_BEST_TOL));
    CUBLAS(scal)(p->cublasHandle, A->m, &negOnef, &(bg[A->n]), 1);
    accumByAGpu(p, bg, &(bg[A->n]));
    cudaMemcpy(b, bg, (A->n + A->m) * sizeof(scs_float),
               cudaMemcpyDeviceToHost);

    if (iter >= 0) {
        p->totCgIts += cgIts;
    }

    p->totalSolveTime += tocq(&linsysTimer);
#if EXTRAVERBOSE > 0
    scs_printf("linsys solve time: %1.2es\n", tocq(&linsysTimer) / 1e3);
#endif
    return 0;
}

#ifdef __cplusplus
}
#endif<|MERGE_RESOLUTION|>--- conflicted
+++ resolved
@@ -18,68 +18,30 @@
 
 #ifndef EXTRAVERBOSE
 #ifndef FLOAT
-<<<<<<< HEAD
-    #define CUBLAS(x) cublasD ## x
-#else
-    #define CUBLAS(x) cublasS ## x
-#endif
-#else
-#ifndef FLOAT
-    #define CUBLAS(x) CUDA_CHECK_ERR; cublasD ## x
-#else
-    #define CUBLAS(x) CUDA_CHECK_ERR; cublasS ## x
-#endif
-#endif
-
-
-void accumByAtransGpu(const Priv * p, const scs_float *x, scs_float *y) {
-=======
 #define CUBLAS(x) cublasD##x
-#define CUSPARSE(x) cusparseD##x
 #else
 #define CUBLAS(x) cublasS##x
-#define CUSPARSE(x) cusparseS##x
 #endif
 #else
 #ifndef FLOAT
 #define CUBLAS(x)                                                              \
     CUDA_CHECK_ERR;                                                            \
     cublasD##x
-#define CUSPARSE(x)                                                            \
-    CUDA_CHECK_ERR;                                                            \
-    cusparseD##x
 #else
 #define CUBLAS(x)                                                              \
     CUDA_CHECK_ERR;                                                            \
     cublasS##x
-#define CUSPARSE(x)                                                            \
-    CUDA_CHECK_ERR;                                                            \
-    cusparseS##x
-#endif
-#endif
-
-/*
- CUDA matrix routines only for CSR, not CSC matrices:
-    CSC             CSR             GPU     Mult
-    A (m x n)       A' (n x m)      Ag      accumByATransGpu
-    A'(n x m)       A  (m x n)      Agt     accumByAGpu
-*/
+#endif
+#endif
 
 void accumByAtransGpu(const Priv *p, const scs_float *x, scs_float *y) {
->>>>>>> 9daabd6f
     /* y += A'*x
        x and y MUST be on GPU already
     */
     const scs_float onef = 1.0;
-<<<<<<< HEAD
-    AMatrix * Ag = p->Ag;
-    CUBLAS(gemv)(p->cublasHandle, CUBLAS_OP_T, Ag->m, Ag->n, &onef, Ag->x, Ag->m, x, 1, &onef, y, 1);
-=======
     AMatrix *Ag = p->Ag;
-    CUSPARSE(csrmv)(p->cusparseHandle, CUSPARSE_OPERATION_NON_TRANSPOSE, Ag->n,
-                    Ag->m, p->Annz, &onef, p->descr, Ag->x, Ag->p, Ag->i, x,
-                    &onef, y);
->>>>>>> 9daabd6f
+    CUBLAS(gemv)(p->cublasHandle, CUBLAS_OP_T, Ag->m, Ag->n, &onef, Ag->x,
+                 Ag->m, x, 1, &onef, y, 1);
 }
 
 void accumByAGpu(const Priv *p, const scs_float *x, scs_float *y) {
@@ -87,28 +49,16 @@
        x and y MUST be on GPU already
      */
     const scs_float onef = 1.0;
-<<<<<<< HEAD
-    AMatrix * Ag = p->Ag;
-    CUBLAS(gemv)(p->cublasHandle, CUBLAS_OP_N, Ag->m, Ag->n, &onef, Ag->x, Ag->m, x, 1, &onef, y, 1);
-}
-
-/* do not use within pcg, reuses memory */
-void accumByAtrans(const AMatrix * A, Priv * p, const scs_float *x, scs_float *y) {
-    scs_float * v_m = p->bg;
-    scs_float * v_n = p->r;
-=======
-    AMatrix *Agt = p->Agt;
-    CUSPARSE(csrmv)(p->cusparseHandle, CUSPARSE_OPERATION_NON_TRANSPOSE, Agt->n,
-                    Agt->m, p->Annz, &onef, p->descr, Agt->x, Agt->p, Agt->i, x,
-                    &onef, y);
+    AMatrix *Ag = p->Ag;
+    CUBLAS(gemv)(p->cublasHandle, CUBLAS_OP_N, Ag->m, Ag->n, &onef, Ag->x,
+                 Ag->m, x, 1, &onef, y, 1);
 }
 
 /* do not use within pcg, reuses memory */
 void accumByAtrans(const AMatrix *A, Priv *p, const scs_float *x,
                    scs_float *y) {
-    scs_float *v_m = p->tmp_m;
+    scs_float *v_m = p->bg;
     scs_float *v_n = p->r;
->>>>>>> 9daabd6f
     cudaMemcpy(v_m, x, A->m * sizeof(scs_float), cudaMemcpyHostToDevice);
     cudaMemcpy(v_n, y, A->n * sizeof(scs_float), cudaMemcpyHostToDevice);
     accumByAtransGpu(p, v_m, v_n);
@@ -116,31 +66,18 @@
 }
 
 /* do not use within pcg, reuses memory */
-<<<<<<< HEAD
-void accumByA(const AMatrix * A, Priv * p, const scs_float *x, scs_float *y) {
-    scs_float * v_m = p->bg;
-    scs_float * v_n = p->r;
-=======
 void accumByA(const AMatrix *A, Priv *p, const scs_float *x, scs_float *y) {
-    scs_float *v_m = p->tmp_m;
+    scs_float *v_m = p->bg;
     scs_float *v_n = p->r;
->>>>>>> 9daabd6f
     cudaMemcpy(v_n, x, A->n * sizeof(scs_float), cudaMemcpyHostToDevice);
     cudaMemcpy(v_m, y, A->m * sizeof(scs_float), cudaMemcpyHostToDevice);
     accumByAGpu(p, v_n, v_m);
     cudaMemcpy(y, v_m, A->m * sizeof(scs_float), cudaMemcpyDeviceToHost);
 }
 
-<<<<<<< HEAD
-char * getLinSysMethod(const AMatrix * A, const Settings * stgs) {
-    char * str = (char *)scs_malloc(sizeof(char) * 128);
+char *getLinSysMethod(const AMatrix *A, const Settings *stgs) {
+    char *str = (char *)scs_malloc(sizeof(char) * 128);
     sprintf(str, "dense-indirect GPU, CG tol ~ 1/iter^(%2.2f)", stgs->cg_rate);
-=======
-char *getLinSysMethod(const AMatrix *A, const Settings *s) {
-    char *str = (char *)scs_malloc(sizeof(char) * 128);
-    sprintf(str, "sparse-indirect GPU, nnz in A = %li, CG tol ~ 1/iter^(%2.2f)",
-            (long)A->p[A->n], s->cg_rate);
->>>>>>> 9daabd6f
     return str;
 }
 
@@ -158,39 +95,10 @@
 void cudaFreeAMatrix(AMatrix *A) {
     if (A->x)
         cudaFree(A->x);
-<<<<<<< HEAD
-=======
-    if (A->i)
-        cudaFree(A->i);
-    if (A->p)
-        cudaFree(A->p);
->>>>>>> 9daabd6f
 }
 
 void freePriv(Priv *p) {
     if (p) {
-<<<<<<< HEAD
-		if (p->p)
-			cudaFree(p->p);
-		if (p->r)
-			cudaFree(p->r);
-		if (p->Gp)
-			cudaFree(p->Gp);
-		if (p->bg)
-			cudaFree(p->bg);
-		if (p->z)
-			cudaFree(p->z);
-		if (p->M)
-			cudaFree(p->M);
-		if (p->Ag) {
-            cudaFreeAMatrix(p->Ag);
-			scs_free(p->Ag);
-		}
-		if (p->G) {
-            cudaFreeAMatrix(p->G);
-			scs_free(p->G);
-		}
-=======
         if (p->p)
             cudaFree(p->p);
         if (p->r)
@@ -199,8 +107,6 @@
             cudaFree(p->Gp);
         if (p->bg)
             cudaFree(p->bg);
-        if (p->tmp_m)
-            cudaFree(p->tmp_m);
         if (p->z)
             cudaFree(p->z);
         if (p->M)
@@ -209,167 +115,82 @@
             cudaFreeAMatrix(p->Ag);
             scs_free(p->Ag);
         }
-        if (p->Agt) {
-            cudaFreeAMatrix(p->Agt);
-            scs_free(p->Agt);
+        if (p->G) {
+            cudaFreeAMatrix(p->G);
+            scs_free(p->G);
         }
-        cusparseDestroy(p->cusparseHandle);
->>>>>>> 9daabd6f
         cublasDestroy(p->cublasHandle);
         cudaDeviceReset();
         scs_free(p);
     }
 }
 
-<<<<<<< HEAD
 /* store inverse preconditioner */
 void getPreconditioner(Priv *p) {
     scs_float onef = 1.0;
     scs_int i, n = p->G->n;
-    scs_float * tmp = scs_malloc(n * sizeof(scs_float));
-    
+    scs_float *tmp = scs_malloc(n * sizeof(scs_float));
+
     cudaMemset(p->M, 0, n * sizeof(scs_float));
     CUBLAS(axpy)(p->cublasHandle, n, &onef, p->G->x, n + 1, p->M, 1);
 
     /* annoying hack to invert M */
     cudaMemcpy(tmp, p->M, n * sizeof(scs_float), cudaMemcpyDeviceToHost);
-    for(i = 0; i < n; i++) {
+    for (i = 0; i < n; i++) {
         tmp[i] = 1 / tmp[i];
-=======
-/*y = (RHO_X * I + A'A)x */
-static void matVec(const AMatrix *A, const Settings *s, Priv *p,
-                   const scs_float *x, scs_float *y) {
-    /* x and y MUST already be loaded to GPU */
-    scs_float *tmp_m = p->tmp_m; /* temp memory */
-    cudaMemset(tmp_m, 0, A->m * sizeof(scs_float));
-    accumByAGpu(p, x, tmp_m);
-    cudaMemset(y, 0, A->n * sizeof(scs_float));
-    accumByAtransGpu(p, tmp_m, y);
-    CUBLAS(axpy)(p->cublasHandle, A->n, &(s->rho_x), x, 1, y, 1);
-}
-
-/* M = inv ( diag ( RHO_X * I + A'A ) ) */
-void getPreconditioner(const AMatrix *A, const Settings *stgs, Priv *p) {
-    scs_int i;
-    scs_float *M = (scs_float *)scs_malloc(A->n * sizeof(scs_float));
-
-#if EXTRAVERBOSE > 0
-    scs_printf("getting pre-conditioner\n");
-#endif
-
-    for (i = 0; i < A->n; ++i) {
-        M[i] = 1 / (stgs->rho_x +
-                    calcNormSq(&(A->x[A->p[i]]), A->p[i + 1] - A->p[i]));
-        /* M[i] = 1; */
->>>>>>> 9daabd6f
     }
     cudaMemcpy(p->M, tmp, n * sizeof(scs_float), cudaMemcpyHostToDevice);
     scs_free(tmp);
 }
 
-<<<<<<< HEAD
-Priv * initPriv(const AMatrix * A, const Settings * stgs) {
-    Priv * p = (Priv *)scs_calloc(1, sizeof(Priv));
+Priv *initPriv(const AMatrix *A, const Settings *stgs) {
+    Priv *p = (Priv *)scs_calloc(1, sizeof(Priv));
     scs_float *Gtemp, onef = 1.0;
     cudaError_t err;
     scs_int j, numElementsG;
 
     p->cublasHandle = 0;
-	p->totalSolveTime = 0;
-	p->totCgIts = 0;
-=======
-Priv *initPriv(const AMatrix *A, const Settings *stgs) {
-    cudaError_t err;
-    Priv *p = (Priv *)scs_calloc(1, sizeof(Priv));
-    p->Annz = A->p[A->n];
-    p->cublasHandle = 0;
-    p->cusparseHandle = 0;
-    p->descr = 0;
-
     p->totalSolveTime = 0;
     p->totCgIts = 0;
->>>>>>> 9daabd6f
 
     /* Get handle to the CUBLAS context */
     cublasCreate(&p->cublasHandle);
 
-<<<<<<< HEAD
-    AMatrix * Ag = (AMatrix *)scs_malloc(sizeof(AMatrix));
-=======
-    /* Get handle to the CUSPARSE context */
-    cusparseCreate(&p->cusparseHandle);
-
-    /* Matrix description */
-    cusparseCreateMatDescr(&p->descr);
-    cusparseSetMatType(p->descr, CUSPARSE_MATRIX_TYPE_GENERAL);
-    cusparseSetMatIndexBase(p->descr, CUSPARSE_INDEX_BASE_ZERO);
-
     AMatrix *Ag = (AMatrix *)scs_malloc(sizeof(AMatrix));
->>>>>>> 9daabd6f
     Ag->n = A->n;
     Ag->m = A->m;
     p->Ag = Ag;
-    AMatrix * G = (AMatrix *)scs_malloc(sizeof(AMatrix));
-	G->n = A->n;
-	G->m = A->n;
-	p->G = G;
-	numElementsG = A->n * A->n;
-
-<<<<<<< HEAD
+    AMatrix *G = (AMatrix *)scs_malloc(sizeof(AMatrix));
+    G->n = A->n;
+    G->m = A->n;
+    p->G = G;
+    numElementsG = A->n * A->n;
+
     cudaMalloc((void **)&Ag->x, A->n * A->m * sizeof(scs_float));
     cudaMalloc((void **)&G->x, numElementsG * sizeof(scs_float));
-=======
-    AMatrix *Agt = (AMatrix *)scs_malloc(sizeof(AMatrix));
-    Agt->n = A->m;
-    Agt->m = A->n;
-    p->Agt = Agt;
-
-    cudaMalloc((void **)&Ag->i, (A->p[A->n]) * sizeof(scs_int));
-    cudaMalloc((void **)&Ag->p, (A->n + 1) * sizeof(scs_int));
-    cudaMalloc((void **)&Ag->x, (A->p[A->n]) * sizeof(scs_float));
->>>>>>> 9daabd6f
 
     cudaMalloc((void **)&p->p, A->n * sizeof(scs_float));
     cudaMalloc((void **)&p->r, A->n * sizeof(scs_float));
     cudaMalloc((void **)&p->Gp, A->n * sizeof(scs_float));
     cudaMalloc((void **)&p->bg, (A->n + A->m) * sizeof(scs_float));
-<<<<<<< HEAD
     cudaMalloc((void **)&p->z, A->n * sizeof(scs_float));
     cudaMalloc((void **)&p->M, A->n * sizeof(scs_float));
 
-    cudaMemcpy(Ag->x, A->x, A->n * A->m * sizeof(scs_float), cudaMemcpyHostToDevice);
-=======
-    cudaMalloc((void **)&p->tmp_m,
-               A->m * sizeof(scs_float)); /* intermediate result */
-    cudaMalloc((void **)&p->z, A->n * sizeof(scs_float));
-    cudaMalloc((void **)&p->M, A->n * sizeof(scs_float));
-
-    cudaMemcpy(Ag->i, A->i, (A->p[A->n]) * sizeof(scs_int),
+    cudaMemcpy(Ag->x, A->x, A->n * A->m * sizeof(scs_float),
                cudaMemcpyHostToDevice);
-    cudaMemcpy(Ag->p, A->p, (A->n + 1) * sizeof(scs_int),
-               cudaMemcpyHostToDevice);
-    cudaMemcpy(Ag->x, A->x, (A->p[A->n]) * sizeof(scs_float),
-               cudaMemcpyHostToDevice);
->>>>>>> 9daabd6f
 
     /* create G in CPU mem first (just rho_x * I part), then send to GPU */
-	Gtemp = (scs_float *)scs_calloc(A->n * A->n, sizeof(scs_float));
+    Gtemp = (scs_float *)scs_calloc(A->n * A->n, sizeof(scs_float));
     for (j = 0; j < A->n; j++) {
         Gtemp[j * A->n + j] = stgs->rho_x;
     }
-    cudaMemcpy(G->x, Gtemp, A->n * A->n * sizeof(scs_float), cudaMemcpyHostToDevice);
+    cudaMemcpy(G->x, Gtemp, A->n * A->n * sizeof(scs_float),
+               cudaMemcpyHostToDevice);
     scs_free(Gtemp);
 
-<<<<<<< HEAD
-	CUBLAS(syrk)(p->cublasHandle, CUBLAS_FILL_MODE_UPPER, CUBLAS_OP_T, A->n, A->m, &onef, p->Ag->x, A->m, &onef, G->x, A->n);
+    CUBLAS(syrk)(p->cublasHandle, CUBLAS_FILL_MODE_UPPER, CUBLAS_OP_T, A->n,
+                 A->m, &onef, p->Ag->x, A->m, &onef, G->x, A->n);
     getPreconditioner(p);
-=======
-    /* transpose Ag into Agt for faster multiplies */
-    /* TODO: memory intensive, could perform transpose in CPU and copy to GPU */
-    CUSPARSE(csr2csc)(p->cusparseHandle, A->n, A->m, A->p[A->n], Ag->x, Ag->p,
-                      Ag->i, Agt->x, Agt->i, Agt->p, CUSPARSE_ACTION_NUMERIC,
-                      CUSPARSE_INDEX_BASE_ZERO);
->>>>>>> 9daabd6f
 
     err = cudaGetLastError();
     if (err != cudaSuccess) {
@@ -381,13 +202,9 @@
     return p;
 }
 
-<<<<<<< HEAD
 /* use actual preconditioner (not inverse) */
-static void applyPreConditioner(cublasHandle_t cublasHandle, scs_float * M, scs_float * z, scs_float * r, scs_int n) {
-=======
 static void applyPreConditioner(cublasHandle_t cublasHandle, scs_float *M,
                                 scs_float *z, scs_float *r, scs_int n) {
->>>>>>> 9daabd6f
     cudaMemcpy(z, r, n * sizeof(scs_float), cudaMemcpyDeviceToDevice);
     CUBLAS(tbmv)(cublasHandle, CUBLAS_FILL_MODE_LOWER, CUBLAS_OP_N,
                  CUBLAS_DIAG_NON_UNIT, n, 0, M, 1, z, 1);
@@ -399,26 +216,22 @@
                    scs_float tol) {
     scs_int i, n = A->n;
     scs_float alpha, nrm_r, pGp, negAlpha, beta, ipzr, ipzrOld;
-<<<<<<< HEAD
     scs_float onef = 1.0, negOnef = -1.0, zerof = 0.0;
-    scs_float *p = pr->p; /* cg direction */
-=======
-    scs_float onef = 1.0, negOnef = -1.0;
     scs_float *p = pr->p;   /* cg direction */
->>>>>>> 9daabd6f
     scs_float *Gp = pr->Gp; /* updated CG direction */
     scs_float *r = pr->r;   /* cg residual */
     scs_float *z = pr->z;   /* preconditioned */
     scs_float *M = pr->M;   /* preconditioner */
     cublasHandle_t cublasHandle = pr->cublasHandle;
 
-	cudaMemcpy(r, bg, n * sizeof(scs_float), cudaMemcpyDeviceToDevice);
+    cudaMemcpy(r, bg, n * sizeof(scs_float), cudaMemcpyDeviceToDevice);
     if (s == SCS_NULL) {
         cudaMemset(bg, 0, n * sizeof(scs_float));
     } else {
         /* bg contains s */
         cudaMemcpy(bg, s, n * sizeof(scs_float), cudaMemcpyHostToDevice);
-		CUBLAS(symv)(pr->cublasHandle, CUBLAS_FILL_MODE_UPPER, n, &negOnef, pr->G->x, n, bg, 1, &onef, r, 1);
+        CUBLAS(symv)(pr->cublasHandle, CUBLAS_FILL_MODE_UPPER, n, &negOnef,
+                     pr->G->x, n, bg, 1, &onef, r, 1);
     }
 
     /* for some reason nrm2 is VERY slow */
@@ -436,7 +249,8 @@
     cudaMemcpy(p, z, n * sizeof(scs_float), cudaMemcpyDeviceToDevice);
 
     for (i = 0; i < max_its; ++i) {
-    	CUBLAS(symv)(pr->cublasHandle, CUBLAS_FILL_MODE_UPPER, n, &onef, pr->G->x, n, p, 1, &zerof, Gp, 1);
+        CUBLAS(symv)(pr->cublasHandle, CUBLAS_FILL_MODE_UPPER, n, &onef,
+                     pr->G->x, n, p, 1, &zerof, Gp, 1);
 
         CUBLAS(dot)(cublasHandle, n, p, 1, Gp, 1, &pGp);
 
@@ -469,22 +283,13 @@
 }
 
 #ifdef TEST_GPU_MAT_MUL
-<<<<<<< HEAD
-void accumByAtransHost(const AMatrix * A, Priv * p, const scs_float *x, scs_float *y) {
-    _accumByAtrans(A, p, x, y);
-}
-
-void accumByAHost(const AMatrix * A, Priv * p, const scs_float *x, scs_float *y) {
-    _accumByA(A, p, x, y);
-=======
 void accumByAtransHost(const AMatrix *A, Priv *p, const scs_float *x,
                        scs_float *y) {
-    _accumByAtrans(A->n, A->x, A->i, A->p, x, y);
+    _accumByAtrans(A, p, x, y);
 }
 
 void accumByAHost(const AMatrix *A, Priv *p, const scs_float *x, scs_float *y) {
-    _accumByA(A->n, A->x, A->i, A->p, x, y);
->>>>>>> 9daabd6f
+    _accumByA(A, p, x, y);
 }
 
 void testGpuMatMul(const AMatrix *A, Priv *p, scs_float *b) {
