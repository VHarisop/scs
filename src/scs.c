--- conflicted
+++ resolved
@@ -99,13 +99,7 @@
 }
 
 static void populateOnFailure(scs_int m, scs_int n, Sol * sol, Info * info, scs_int statusVal, const char * msg) {
-<<<<<<< HEAD
     DEBUG_FUNC
-=======
-	#if EXTRAVERBOSE > 0
-    scs_printf("populate on failure\n");
-    #endif
->>>>>>> 499538d2
     if (info) {
 		info->relGap = NAN;
 		info->resPri = NAN;
