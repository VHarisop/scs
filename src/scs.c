--- conflicted
+++ resolved
@@ -231,13 +231,7 @@
 	r->resPri = nmpr_tau / (1 + w->nm_b) / r->tau;
 	r->resDual = nmdr_tau / (1 + w->nm_c) / r->tau;
 	r->relGap = ABS(cTx + bTy) / (1 + ABS(cTx) + ABS(bTy));
-<<<<<<< HEAD
-#ifdef EXTRAVERBOSE
-    scs_printf("exit calc resids\n");
-#endif
-=======
-    RETURN;
->>>>>>> dab8c168
+    RETURN;
 }
 
 static void coldStartVars(Work * w) {
