#include "scs.h"
#include "aa.h"
#include "ctrlc.h"
#include "glbopts.h"
#include "linalg.h"
#include "linsys.h"
#include "normalize.h"
#include "rw.h"
#include "scs_matrix.h"
#include "scs_work.h"
#include "util.h"

/* printing header */
static const char *HEADER[] = {
    " iter ",    " pri res ", " dua res ", "   gap   ",
    "   obj   ", "  scale  ", " time (s)",
};
static const scs_int HSPACE = 9;
static const scs_int HEADER_LEN = 7;
static const scs_int LINE_LEN = 66;

static void free_residuals(ScsResiduals *r) {
  if (r) {
    scs_free(r->ax);
    scs_free(r->ax_s);
    scs_free(r->px);
    scs_free(r->aty);
    scs_free(r->ax_s_btau);
    scs_free(r->px_aty_ctau);
    scs_free(r);
  }
}

static void free_work(ScsWork *w) {
  if (w) {
    scs_free(w->u);
    scs_free(w->u_t);
    scs_free(w->v);
    scs_free(w->v_prev);
    scs_free(w->rsk);
    scs_free(w->h);
    scs_free(w->g);
    scs_free(w->b_normalized);
    scs_free(w->c_normalized);
    scs_free(w->lin_sys_warm_start);
    scs_free(w->diag_r);
    if (w->scal) {
      scs_free(w->scal->D);
      scs_free(w->scal->E);
      scs_free(w->scal);
    }
    SCS(free_sol)(w->xys_orig);
    free_residuals(w->r_orig);
    if (w->stgs->normalize) {
      SCS(free_sol)(w->xys_normalized);
      free_residuals(w->r_normalized);
    }
    scs_free(w);
  }
}

static void print_init_header(const ScsData *d, const ScsCone *k,
                              const ScsSettings *stgs) {
  scs_int i;
  char *cone_str = SCS(get_cone_header)(k);
  const char *lin_sys_method = SCS(get_lin_sys_method)();
#ifdef USE_LAPACK
  scs_int acceleration_lookback = stgs->acceleration_lookback;
  scs_int acceleration_interval = stgs->acceleration_interval;
#else
  scs_int acceleration_lookback = 0;
  scs_int acceleration_interval = 0;
#endif
  for (i = 0; i < LINE_LEN; ++i) {
    scs_printf("-");
  }
  scs_printf("\n\t       SCS v%s - Splitting Conic Solver\n\t(c) Brendan "
             "O'Donoghue, Stanford University, 2012\n",
             scs_version());
  for (i = 0; i < LINE_LEN; ++i) {
    scs_printf("-");
  }
  scs_printf("\n");
  scs_printf("problem:  variables n: %i, constraints m: %i\n", (int)d->n,
             (int)d->m);
  scs_printf("%s", cone_str);
  scs_free(cone_str);
  scs_printf("settings: eps_abs: %.1e, eps_rel: %.1e, eps_infeas: %.1e\n"
             "\t  alpha: %.2f, scale: %.2e, adaptive_scale: %i\n"
             "\t  max_iters: %i, normalize: %i, warm_start: %i\n",
             /*, rho_x: %.2e\n", */
             stgs->eps_abs, stgs->eps_rel, stgs->eps_infeas, stgs->alpha,
             stgs->scale, (int)stgs->adaptive_scale, (int)stgs->max_iters,
             (int)stgs->normalize, (int)stgs->warm_start);
  /* , stgs->rho_x); */
  if (stgs->acceleration_lookback != 0) {
    scs_printf("\t  acceleration_lookback: %i, acceleration_interval: %i\n",
               (int)acceleration_lookback, (int)acceleration_interval);
  }
  if (stgs->time_limit_secs) {
    scs_printf("\t  time_limit_secs: %.2e\n", stgs->time_limit_secs);
  }
  if (lin_sys_method) {
    scs_printf("lin-sys:  %s\n\t  nnz(A): %li, nnz(P): %li\n", lin_sys_method,
               (long)d->A->p[d->A->n], d->P ? (long)d->P->p[d->P->n] : 0l);
  }

#ifdef MATLAB_MEX_FILE
  mexEvalString("drawnow;");
#endif
}

static void populate_on_failure(scs_int m, scs_int n, ScsSolution *sol,
                                ScsInfo *info, scs_int status_val,
                                const char *msg) {
  if (info) {
    info->gap = NAN;
    info->res_pri = NAN;
    info->res_dual = NAN;
    info->pobj = NAN;
    info->dobj = NAN;
    info->iter = -1;
    info->status_val = status_val;
    info->solve_time = NAN;
    strcpy(info->status, msg);
  }
  if (sol) {
    if (n > 0) {
      if (!sol->x) {
        sol->x = (scs_float *)scs_calloc(n, sizeof(scs_float));
      }
      SCS(scale_array)(sol->x, NAN, n);
    }
    if (m > 0) {
      if (!sol->y) {
        sol->y = (scs_float *)scs_calloc(m, sizeof(scs_float));
      }
      SCS(scale_array)(sol->y, NAN, m);
      if (!sol->s) {
        sol->s = (scs_float *)scs_calloc(m, sizeof(scs_float));
      }
      SCS(scale_array)(sol->s, NAN, m);
    }
  }
}

static scs_int failure(ScsWork *w, scs_int m, scs_int n, ScsSolution *sol,
                       ScsInfo *info, scs_int stint, const char *msg,
                       const char *ststr) {
  scs_int status = stint;
  populate_on_failure(m, n, sol, info, status, ststr);
  scs_printf("Failure:%s\n", msg);
  scs_end_interrupt_listener();
  return status;
}

/* given x,y,s warm start, set v = [x; s / R + y; 1]
 */
static void warm_start_vars(ScsWork *w, ScsSolution *sol) {
  scs_int n = w->n, m = w->m, i;
  scs_float *v = w->v;
  /* normalize the warm-start */
  if (w->stgs->normalize) {
    SCS(normalize_sol)(w->scal, sol);
  }
  memcpy(v, sol->x, n * sizeof(scs_float));
  for (i = 0; i < m; ++i) {
    v[i + n] = sol->y[i] + sol->s[i] / w->diag_r[i + n];
  }
  v[n + m] = 1.0; /* tau = 1 */
  /* un-normalize so sol unchanged */
  if (w->stgs->normalize) {
    SCS(un_normalize_sol)(w->scal, sol);
  }
}

static void compute_residuals(ScsResiduals *r, scs_int m, scs_int n) {
  r->res_pri = SAFEDIV_POS(NORM(r->ax_s_btau, m), r->tau);
  r->res_dual = SAFEDIV_POS(NORM(r->px_aty_ctau, n), r->tau);
  r->res_unbdd_a = NAN;
  r->res_unbdd_p = NAN;
  r->res_infeas = NAN;
  if (r->ctx_tau < 0) {
    r->res_unbdd_a = SAFEDIV_POS(NORM(r->ax_s, m), -r->ctx_tau);
    r->res_unbdd_p = SAFEDIV_POS(NORM(r->px, n), -r->ctx_tau);
  }
  if (r->bty_tau < 0) {
    r->res_infeas = SAFEDIV_POS(NORM(r->aty, n), -r->bty_tau);
  }
}

static void unnormalize_residuals(ScsWork *w) {
  ScsResiduals *r_n = w->r_normalized; /* normalized residuals */
  ScsResiduals *r = w->r_orig;         /* original problem residuals */
  scs_float pd = w->scal->primal_scale * w->scal->dual_scale;

  /* copy vars */
  r->last_iter = r_n->last_iter;
  r->tau = r_n->tau;

  /* mem copy arrays */
  memcpy(r->ax, r_n->ax, w->m * sizeof(scs_float));
  memcpy(r->ax_s, r_n->ax_s, w->m * sizeof(scs_float));
  memcpy(r->ax_s_btau, r_n->ax_s_btau, w->m * sizeof(scs_float));
  memcpy(r->aty, r_n->aty, w->n * sizeof(scs_float));
  memcpy(r->px, r_n->px, w->n * sizeof(scs_float));
  memcpy(r->px_aty_ctau, r_n->px_aty_ctau, w->n * sizeof(scs_float));

  /* unnormalize */
  r->kap = r_n->kap / pd;
  r->bty_tau = r_n->bty_tau / pd;
  r->ctx_tau = r_n->ctx_tau / pd;
  r->xt_p_x_tau = r_n->xt_p_x_tau / pd;
  r->xt_p_x = r_n->xt_p_x / pd;
  r->ctx = r_n->ctx / pd;
  r->bty = r_n->bty / pd;
  r->pobj = r_n->pobj / pd;
  r->dobj = r_n->dobj / pd;
  r->gap = r_n->gap / pd;

  SCS(un_normalize_primal)(w->scal, r->ax);
  SCS(un_normalize_primal)(w->scal, r->ax_s);
  SCS(un_normalize_primal)(w->scal, r->ax_s_btau);
  SCS(un_normalize_dual)(w->scal, r->aty);
  SCS(un_normalize_dual)(w->scal, r->px);
  SCS(un_normalize_dual)(w->scal, r->px_aty_ctau);

  compute_residuals(r, w->m, w->n);
}

/* calculates un-normalized residual quantities */
/* this is somewhat slow but not a bottleneck */
static void populate_residual_struct(ScsWork *w, scs_int iter) {
  scs_int n = w->n, m = w->m;
  /* normalized x,y,s terms */
  scs_float *x = w->xys_normalized->x;
  scs_float *y = w->xys_normalized->y;
  scs_float *s = w->xys_normalized->s;
  ScsResiduals *r = w->r_normalized; /* normalized residuals */

  /* checks if the residuals are unchanged by checking iteration */
  if (r->last_iter == iter) {
    return;
  }
  r->last_iter = iter;

  memcpy(x, w->u, n * sizeof(scs_float));
  memcpy(y, &(w->u[n]), m * sizeof(scs_float));
  memcpy(s, &(w->rsk[n]), m * sizeof(scs_float));

  r->tau = ABS(w->u[n + m]);
  r->kap = ABS(w->rsk[n + m]);

  /**************** PRIMAL *********************/
  memset(r->ax, 0, m * sizeof(scs_float));
  /* ax = Ax */
  SCS(accum_by_a)(w->A, x, r->ax);

  memcpy(r->ax_s, r->ax, m * sizeof(scs_float));
  /* ax_s = Ax + s */
  SCS(add_scaled_array)(r->ax_s, s, m, 1.);

  memcpy(r->ax_s_btau, r->ax_s, m * sizeof(scs_float));
  /* ax_s_btau = Ax + s - b * tau */
  SCS(add_scaled_array)(r->ax_s_btau, w->b_normalized, m, -r->tau);

  /**************** DUAL *********************/
  memset(r->px, 0, n * sizeof(scs_float));
  if (w->P) {
    /* px = Px */
    SCS(accum_by_p)(w->P, x, r->px);
    r->xt_p_x_tau = SCS(dot)(r->px, x, n);
  } else {
    r->xt_p_x_tau = 0.;
  }

  memset(r->aty, 0, n * sizeof(scs_float));
  /* aty = A'y */
  SCS(accum_by_atrans)(w->A, y, r->aty);

  /* r->px_aty_ctau = Px */
  memcpy(r->px_aty_ctau, r->px, n * sizeof(scs_float));
  /* r->px_aty_ctau = Px + A'y */
  SCS(add_scaled_array)(r->px_aty_ctau, r->aty, n, 1.);
  /* r->px_aty_ctau = Px + A'y + c * tau */
  SCS(add_scaled_array)(r->px_aty_ctau, w->c_normalized, n, r->tau);

  /**************** OTHERS *****************/
  r->bty_tau = SCS(dot)(y, w->b_normalized, m);
  r->ctx_tau = SCS(dot)(x, w->c_normalized, n);

  r->bty = SAFEDIV_POS(r->bty_tau, r->tau);
  r->ctx = SAFEDIV_POS(r->ctx_tau, r->tau);
  r->xt_p_x = SAFEDIV_POS(r->xt_p_x_tau, r->tau * r->tau);

  r->gap = ABS(r->xt_p_x + r->ctx + r->bty);
  r->pobj = r->xt_p_x / 2. + r->ctx;
  r->dobj = -r->xt_p_x / 2. - r->bty;

  compute_residuals(r, m, n);

  if (w->stgs->normalize) {
    memcpy(w->xys_orig->x, w->xys_normalized->x, n * sizeof(scs_float));
    memcpy(w->xys_orig->y, w->xys_normalized->y, m * sizeof(scs_float));
    memcpy(w->xys_orig->s, w->xys_normalized->s, m * sizeof(scs_float));
    SCS(un_normalize_sol)(w->scal, w->xys_orig);
    unnormalize_residuals(w);
  }
}

static void cold_start_vars(ScsWork *w) {
  scs_int l = w->n + w->m + 1;
  memset(w->v, 0, l * sizeof(scs_float));
  w->v[l - 1] = 1.;
}

/* utility function that computes x'Ry */
static inline scs_float dot_r(ScsWork *w, const scs_float *x,
                              const scs_float *y) {
  scs_int i;
  scs_float ip = 0.0;
  for (i = 0; i < w->n + w->m; ++i) {
    ip += x[i] * y[i] * w->diag_r[i];
  }
  return ip;
}

static scs_float root_plus(ScsWork *w, scs_float *p, scs_float *mu,
                           scs_float eta) {
  scs_float a, b, c, tau_scale = w->diag_r[w->n + w->m];
  a = tau_scale + dot_r(w, w->g, w->g);
  b = dot_r(w, mu, w->g) - 2 * dot_r(w, p, w->g) - eta * tau_scale;
  c = dot_r(w, p, p) - dot_r(w, p, mu);
  return (-b + SQRTF(MAX(b * b - 4 * a * c, 0.))) / (2 * a);
}

/* status < 0 indicates failure */
static scs_int project_lin_sys(ScsWork *w, scs_int iter) {
  scs_int n = w->n, m = w->m, l = n + m + 1, status, i;
  scs_float *warm_start = SCS_NULL;
  scs_float tol = -1.0; /* only used for indirect methods, overridden later */
  memcpy(w->u_t, w->v, l * sizeof(scs_float));
  for (i = 0; i < l - 1; ++i) {
    w->u_t[i] *= (i < n ? 1 : -1) * w->diag_r[i];
  }
#if INDIRECT > 0
  /* compute warm start using the cone projection output */
  warm_start = w->lin_sys_warm_start;
  memcpy(warm_start, w->u, (l - 1) * sizeof(scs_float));
  /* warm_start = u[:n] + tau * g[:n] */
  SCS(add_scaled_array)(warm_start, w->g, l - 1, w->u[l - 1]);
  /* use normalized residuals to compute tolerance */
  tol = MIN(CG_NORM(w->r_normalized->ax_s_btau, w->m),
            CG_NORM(w->r_normalized->px_aty_ctau, w->n));
  /* tol ~ O(1/k^(1+eps)) guarantees convergence */
  /* use warm-start to calculate tolerance rather than w->u_t, since warm_start
   * should be approximately equal to the true solution */
  tol = CG_TOL_FACTOR * MIN(tol, CG_NORM(warm_start, w->n) /
                                     POWF((scs_float)iter + 1, CG_RATE));
  tol = MAX(CG_BEST_TOL, tol);
#endif
  status = SCS(solve_lin_sys)(w->p, w->u_t, warm_start, tol);
  if (iter < FEASIBLE_ITERS) {
    w->u_t[l - 1] = 1.;
  } else {
    w->u_t[l - 1] = root_plus(w, w->u_t, w->v, w->v[l - 1]);
  }
  SCS(add_scaled_array)(w->u_t, w->g, l - 1, -w->u_t[l - 1]);
  return status;
}

/* Compute the [r;s;kappa] iterate
 *
 *  rsk^{k+1} = R ( u^{k+1} + v^k - 2 * u_t^{k+1} )
 *
 *  uses Moreau decomposition to get projection onto dual cone
 *  since it depends on v^k MUST be called before update_dual_vars is done
 *  (no effect of w->stgs->alpha here).
 */
static void compute_rsk(ScsWork *w) {
  scs_int i, l = w->m + w->n + 1;
  for (i = 0; i < l; ++i) {
    w->rsk[i] = (w->v[i] + w->u[i] - 2 * w->u_t[i]) * w->diag_r[i];
  }
}

static void update_dual_vars(ScsWork *w) {
  scs_int i, l = w->n + w->m + 1;
  for (i = 0; i < l; ++i) {
    w->v[i] += w->stgs->alpha * (w->u[i] - w->u_t[i]);
  }
}

/* status < 0 indicates failure */
static scs_int project_cones(ScsWork *w, const ScsCone *k, scs_int iter) {
  scs_int i, n = w->n, l = w->n + w->m + 1, status;
  for (i = 0; i < l; ++i) {
    w->u[i] = 2 * w->u_t[i] - w->v[i];
  }
  /* u = [x;y;tau] */
  status =
      SCS(proj_dual_cone)(&(w->u[n]), w->cone_work, w->scal, &(w->diag_r[n]));
  if (iter < FEASIBLE_ITERS) {
    w->u[l - 1] = 1.0;
  } else {
    w->u[l - 1] = MAX(w->u[l - 1], 0.);
  }
  return status;
}

static void sety(const ScsWork *w, ScsSolution *sol) {
  if (!sol->y) {
    sol->y = (scs_float *)scs_calloc(w->m, sizeof(scs_float));
  }
  memcpy(sol->y, &(w->u[w->n]), w->m * sizeof(scs_float));
}

/* s is contained in rsk */
static void sets(const ScsWork *w, ScsSolution *sol) {
  if (!sol->s) {
    sol->s = (scs_float *)scs_calloc(w->m, sizeof(scs_float));
  }
  memcpy(sol->s, &(w->rsk[w->n]), w->m * sizeof(scs_float));
}

static void setx(const ScsWork *w, ScsSolution *sol) {
  if (!sol->x) {
    sol->x = (scs_float *)scs_calloc(w->n, sizeof(scs_float));
  }
  memcpy(sol->x, w->u, w->n * sizeof(scs_float));
}

static void set_solved(const ScsWork *w, ScsSolution *sol, ScsInfo *info) {
  SCS(scale_array)(sol->x, SAFEDIV_POS(1.0, w->r_orig->tau), w->n);
  SCS(scale_array)(sol->y, SAFEDIV_POS(1.0, w->r_orig->tau), w->m);
  SCS(scale_array)(sol->s, SAFEDIV_POS(1.0, w->r_orig->tau), w->m);
  info->gap = w->r_orig->gap;
  info->res_pri = w->r_orig->res_pri;
  info->res_dual = w->r_orig->res_dual;
  info->pobj = w->r_orig->xt_p_x / 2. + w->r_orig->ctx;
  info->dobj = -w->r_orig->xt_p_x / 2. - w->r_orig->bty;
  strcpy(info->status, "solved");
  info->status_val = SCS_SOLVED;
}

static void set_infeasible(const ScsWork *w, ScsSolution *sol, ScsInfo *info) {
  SCS(scale_array)(sol->y, -1 / w->r_orig->bty_tau, w->m);
  SCS(scale_array)(sol->x, NAN, w->n);
  SCS(scale_array)(sol->s, NAN, w->m);
  info->gap = NAN;
  info->res_pri = NAN;
  info->res_dual = NAN;
  info->pobj = INFINITY;
  info->dobj = INFINITY;
  strcpy(info->status, "infeasible");
  info->status_val = SCS_INFEASIBLE;
}

static void set_unbounded(const ScsWork *w, ScsSolution *sol, ScsInfo *info) {
  SCS(scale_array)(sol->x, -1 / w->r_orig->ctx_tau, w->n);
  SCS(scale_array)(sol->s, -1 / w->r_orig->ctx_tau, w->m);
  SCS(scale_array)(sol->y, NAN, w->m);
  info->gap = NAN;
  info->res_pri = NAN;
  info->res_dual = NAN;
  info->pobj = -INFINITY;
  info->dobj = -INFINITY;
  strcpy(info->status, "unbounded");
  info->status_val = SCS_UNBOUNDED;
}

/* not yet converged, take best guess */
static void set_unfinished(const ScsWork *w, ScsSolution *sol, ScsInfo *info) {
  if (w->r_orig->tau > w->r_orig->kap) {
    set_solved(w, sol, info);
    info->status_val = SCS_SOLVED_INACCURATE;
  } else if (w->r_orig->bty_tau < w->r_orig->ctx_tau) {
    set_infeasible(w, sol, info);
    info->status_val = SCS_INFEASIBLE_INACCURATE;
  } else {
    set_unbounded(w, sol, info);
    info->status_val = SCS_UNBOUNDED_INACCURATE;
  }
  /* Append inaccurate to the status string */
  if (w->time_limit_reached) {
    strcat(info->status, " (inaccurate - reached time_limit_secs)");
  } else if (info->iter >= w->stgs->max_iters) {
    strcat(info->status, " (inaccurate - reached max_iters)");
  } else {
    scs_printf("ERROR: should not be in this state (1).\n");
  }
}

/* sets solutions, re-scales by inner prods if infeasible or unbounded */
static void finalize(ScsWork *w, ScsSolution *sol, ScsInfo *info,
                     scs_int iter) {
  setx(w, sol);
  sety(w, sol);
  sets(w, sol);
  if (w->stgs->normalize) {
    SCS(un_normalize_sol)(w->scal, sol);
  }
  populate_residual_struct(w, iter);
  info->setup_time = w->setup_time;
  info->iter = iter;
  info->res_infeas = w->r_orig->res_infeas;
  info->res_unbdd_a = w->r_orig->res_unbdd_a;
  info->res_unbdd_p = w->r_orig->res_unbdd_p;
  info->scale = w->scale;
  info->scale_updates = w->scale_updates;
  info->rejected_accel_steps = w->rejected_accel_steps;
  info->accepted_accel_steps = w->accepted_accel_steps;
  info->comp_slack = ABS(SCS(dot)(sol->s, sol->y, w->m));
  if (info->comp_slack >
      1e-5 * MAX(SCS(norm_inf)(sol->s, w->m), SCS(norm_inf)(sol->y, w->m))) {
    scs_printf("WARNING - large complementary slackness residual: %f\n",
               info->comp_slack);
  }
  switch (info->status_val) {
  case SCS_SOLVED:
    set_solved(w, sol, info);
    break;
  case SCS_INFEASIBLE:
    set_infeasible(w, sol, info);
    break;
  case SCS_UNBOUNDED:
    set_unbounded(w, sol, info);
    break;
  case SCS_UNFINISHED: /* When SCS reaches max_iters or time_limit_secs */
    set_unfinished(w, sol, info);
    break;
  default:
    scs_printf("ERROR: should not be in this state (2).\n");
  }
}

static void print_summary(ScsWork *w, scs_int i, SCS(timer) * solve_timer) {
  ScsResiduals *r = w->r_orig;
  scs_printf("%*i|", (int)strlen(HEADER[0]), (int)i);
  scs_printf("%*.2e ", (int)HSPACE, r->res_pri);
  scs_printf("%*.2e ", (int)HSPACE, r->res_dual);
  scs_printf("%*.2e ", (int)HSPACE, r->gap);
  /* report mid point of primal and dual objective values */
  scs_printf("%*.2e ", (int)HSPACE, 0.5 * (r->pobj + r->dobj));
  scs_printf("%*.2e ", (int)HSPACE, w->scale);
  scs_printf("%*.2e ", (int)HSPACE, SCS(tocq)(solve_timer) / 1e3);
  scs_printf("\n");

#if VERBOSITY > 0
  scs_printf("Norm u = %4f, ", SCS(norm_2)(w->u, w->n + w->m + 1));
  scs_printf("Norm u_t = %4f, ", SCS(norm_2)(w->u_t, w->n + w->m + 1));
  scs_printf("Norm v = %4f, ", SCS(norm_2)(w->v, w->n + w->m + 1));
  scs_printf("Norm rsk = %4f, ", SCS(norm_2)(w->rsk, w->n + w->m + 1));
  scs_printf("Norm x = %4f, ", SCS(norm_2)(w->xys_orig->x, w->n));
  scs_printf("Norm y = %4f, ", SCS(norm_2)(w->xys_orig->y, w->m));
  scs_printf("Norm s = %4f, ", SCS(norm_2)(w->xys_orig->s, w->m));
  scs_printf("Norm |Ax + s| = %1.2e, ", SCS(norm_2)(r->ax_s, w->m));
  scs_printf("tau = %4f, ", w->u[w->n + w->m]);
  scs_printf("kappa = %4f, ", w->rsk[w->n + w->m]);
  scs_printf("|u - u_t| = %1.2e, ",
             SCS(norm_diff)(w->u, w->u_t, w->n + w->m + 1));
  scs_printf("res_infeas = %1.2e, ", r->res_infeas);
  scs_printf("res_unbdd_a = %1.2e, ", r->res_unbdd_a);
  scs_printf("res_unbdd_p = %1.2e, ", r->res_unbdd_p);
  scs_printf("ctx_tau = %1.2e, ", r->ctx_tau);
  scs_printf("bty_tau = %1.2e\n", r->bty_tau);
#endif

#ifdef MATLAB_MEX_FILE
  mexEvalString("drawnow;");
#endif
}

static void print_header(ScsWork *w, const ScsCone *k) {
  scs_int i;
  for (i = 0; i < LINE_LEN; ++i) {
    scs_printf("-");
  }
  scs_printf("\n");
  for (i = 0; i < HEADER_LEN - 1; ++i) {
    scs_printf("%s|", HEADER[i]);
  }
  scs_printf("%s\n", HEADER[HEADER_LEN - 1]);
  for (i = 0; i < LINE_LEN; ++i) {
    scs_printf("-");
  }
  scs_printf("\n");
#ifdef MATLAB_MEX_FILE
  mexEvalString("drawnow;");
#endif
}

static void print_footer(ScsInfo *info) {
  scs_int i;

  for (i = 0; i < LINE_LEN; ++i) {
    scs_printf("-");
  }
  scs_printf("\n");
  scs_printf("status:  %s\n", info->status);
  scs_printf("timings: total: %1.2es = setup: %1.2es + solve: %1.2es\n",
             (info->setup_time + info->solve_time) / 1e3,
             info->setup_time / 1e3, info->solve_time / 1e3);
  scs_printf("\t lin-sys: %1.2es, cones: %1.2es, accel: %1.2es\n",
             info->lin_sys_time / 1e3, info->cone_time / 1e3,
             info->accel_time / 1e3);

  for (i = 0; i < LINE_LEN; ++i) {
    scs_printf("-");
  }
  scs_printf("\n");
  /* report mid point of primal and dual objective values */
  scs_printf("objective = %.6f", 0.5 * (info->pobj + info->dobj));
  switch (info->status_val) {
  case SCS_SOLVED_INACCURATE:
  case SCS_UNBOUNDED_INACCURATE:
  case SCS_INFEASIBLE_INACCURATE:
    scs_printf(" (inaccurate)");
  default:
    scs_printf("\n");
  }
  for (i = 0; i < LINE_LEN; ++i) {
    scs_printf("-");
  }
  scs_printf("\n");
#ifdef MATLAB_MEX_FILE
  mexEvalString("drawnow;");
#endif
}

static scs_int has_converged(ScsWork *w, scs_int iter) {
  scs_float eps_abs = w->stgs->eps_abs;
  scs_float eps_rel = w->stgs->eps_rel;
  scs_float eps_infeas = w->stgs->eps_infeas;
  scs_float grl, prl, drl;

  ScsResiduals *r = w->r_orig;
  scs_float *b = w->b_orig;
  scs_float *c = w->c_orig;
  scs_float *s = w->xys_orig->s;

  if (r->tau > 0.) {
    /* xt_p_x, ctx, bty already have tau divided out */
    grl = MAX(MAX(ABS(r->xt_p_x), ABS(r->ctx)), ABS(r->bty));
    /* s, ax, px, aty do *not* have tau divided out, so need to divide */
    prl = MAX(MAX(NORM(b, w->m) * r->tau, NORM(s, w->m)), NORM(r->ax, w->m)) /
          r->tau;
    drl = MAX(MAX(NORM(c, w->n) * r->tau, NORM(r->px, w->n)),
              NORM(r->aty, w->n)) /
          r->tau;
    if (isless(r->res_pri, eps_abs + eps_rel * prl) &&
        isless(r->res_dual, eps_abs + eps_rel * drl) &&
        isless(r->gap, eps_abs + eps_rel * grl)) {
      return SCS_SOLVED;
    }
  }
  if (isless(r->res_unbdd_a, eps_infeas) &&
      isless(r->res_unbdd_p, eps_infeas)) {
    return SCS_UNBOUNDED;
  }
  if (isless(r->res_infeas, eps_infeas)) {
    return SCS_INFEASIBLE;
  }
  return 0;
}

#if NOVALIDATE == 0
static scs_int validate(const ScsData *d, const ScsCone *k,
                        const ScsSettings *stgs) {
  if (d->m <= 0 || d->n <= 0) {
    scs_printf("m and n must both be greater than 0; m = %li, n = %li\n",
               (long)d->m, (long)d->n);
    return -1;
  }
  if (d->m < d->n) {
    /* scs_printf("WARN: m less than n, problem likely degenerate\n"); */
    /* return -1; */
  }
  if (SCS(validate_lin_sys)(d->A, d->P) < 0) {
    scs_printf("invalid linear system input data\n");
    return -1;
  }
  if (SCS(validate_cones)(d, k) < 0) {
    scs_printf("cone validation error\n");
    return -1;
  }
  if (stgs->max_iters <= 0) {
    scs_printf("max_iters must be positive\n");
    return -1;
  }
  if (stgs->eps_abs < 0) {
    scs_printf("eps_abs tolerance must be positive\n");
    return -1;
  }
  if (stgs->eps_rel < 0) {
    scs_printf("eps_rel tolerance must be positive\n");
    return -1;
  }
  if (stgs->eps_infeas < 0) {
    scs_printf("eps_infeas tolerance must be positive\n");
    return -1;
  }
  if (stgs->alpha <= 0 || stgs->alpha >= 2) {
    scs_printf("alpha must be in (0,2)\n");
    return -1;
  }
  if (stgs->rho_x <= 0) {
    scs_printf("rho_x must be positive (1e-3 works well).\n");
    return -1;
  }
  if (stgs->scale <= 0) {
    scs_printf("scale must be positive (1 works well).\n");
    return -1;
  }
  if (stgs->acceleration_interval <= 0) {
    scs_printf("acceleration_interval must be positive (10 works well).\n");
    return -1;
  }
  return 0;
}
#endif

static ScsResiduals *init_residuals(const ScsData *d) {
  ScsResiduals *r = (ScsResiduals *)scs_calloc(1, sizeof(ScsResiduals));
  r->last_iter = -1;
  r->ax = (scs_float *)scs_calloc(d->m, sizeof(scs_float));
  r->ax_s = (scs_float *)scs_calloc(d->m, sizeof(scs_float));
  r->ax_s_btau = (scs_float *)scs_calloc(d->m, sizeof(scs_float));
  r->px = (scs_float *)scs_calloc(d->n, sizeof(scs_float));
  r->aty = (scs_float *)scs_calloc(d->n, sizeof(scs_float));
  r->px_aty_ctau = (scs_float *)scs_calloc(d->n, sizeof(scs_float));
  return r;
}

/* Sets the diag_r vector, given the scale parameters in work */
static void set_diag_r(ScsWork *w) {
  scs_int i;
  for (i = 0; i < w->n; ++i) {
    w->diag_r[i] = w->stgs->rho_x;
  }
  /* use cone information to set R_y */
  SCS(set_r_y)(w->cone_work, w->scale, &(w->diag_r[w->n]));
  /* if modified need to SCS(enforce_cone_boundaries)(...) */
  w->diag_r[w->n + w->m] = TAU_FACTOR; /* TODO: is this the best choice? */
}

static ScsWork *init_work(const ScsData *d, const ScsCone *k,
                          const ScsSettings *stgs) {
  ScsWork *w = (ScsWork *)scs_calloc(1, sizeof(ScsWork));
  scs_int l = d->n + d->m + 1;
  if (stgs->verbose) {
    print_init_header(d, k, stgs);
  }
  if (!w) {
    scs_printf("ERROR: allocating work failure\n");
    return SCS_NULL;
  }
  /* get settings and dims from data struct */
  w->d = d;
  w->k = k;
  w->stgs = stgs;
  w->scale = stgs->scale; /* initial scale, may be updated */
  w->m = d->m;
  w->n = d->n;
  w->last_scale_update_iter = 0;
  w->sum_log_scale_factor = 0.;
  w->n_log_scale_factor = 0;
  w->scale_updates = 0;
  w->time_limit_reached = 0;
  /* allocate workspace: */
  w->u = (scs_float *)scs_calloc(l, sizeof(scs_float));
  w->u_t = (scs_float *)scs_calloc(l, sizeof(scs_float));
  w->v = (scs_float *)scs_calloc(l, sizeof(scs_float));
  w->v_prev = (scs_float *)scs_calloc(l, sizeof(scs_float));
  w->rsk = (scs_float *)scs_calloc(l, sizeof(scs_float));
  w->h = (scs_float *)scs_calloc((l - 1), sizeof(scs_float));
  w->g = (scs_float *)scs_calloc((l - 1), sizeof(scs_float));
  w->lin_sys_warm_start = (scs_float *)scs_calloc((l - 1), sizeof(scs_float));
  w->diag_r = (scs_float *)scs_calloc(l, sizeof(scs_float));
  /* x,y,s struct */
  w->xys_orig = (ScsSolution *)scs_calloc(1, sizeof(ScsSolution));
  w->xys_orig->x = (scs_float *)scs_calloc(d->n, sizeof(scs_float));
  w->xys_orig->s = (scs_float *)scs_calloc(d->m, sizeof(scs_float));
  w->xys_orig->y = (scs_float *)scs_calloc(d->m, sizeof(scs_float));
  w->r_orig = init_residuals(d);

  w->A = d->A;
  w->P = d->P;

  w->b_orig = d->b;
  w->c_orig = d->c;
  w->b_normalized = (scs_float *)scs_calloc(d->m, sizeof(scs_float));
  w->c_normalized = (scs_float *)scs_calloc(d->n, sizeof(scs_float));
  memcpy(w->b_normalized, w->b_orig, w->m * sizeof(scs_float));
  memcpy(w->c_normalized, w->c_orig, w->n * sizeof(scs_float));

  if (!(w->cone_work = SCS(init_cone)(k, w->m))) {
    scs_printf("ERROR: init_cone failure\n");
    return SCS_NULL;
  }
  set_diag_r(w);

  if (!w->c_normalized) {
    scs_printf("ERROR: work memory allocation failure\n");
    return SCS_NULL;
  }

  if (w->stgs->normalize) {
    w->xys_normalized = (ScsSolution *)scs_calloc(1, sizeof(ScsSolution));
    w->xys_normalized->x = (scs_float *)scs_calloc(d->n, sizeof(scs_float));
    w->xys_normalized->s = (scs_float *)scs_calloc(d->m, sizeof(scs_float));
    w->xys_normalized->y = (scs_float *)scs_calloc(d->m, sizeof(scs_float));
    w->r_normalized = init_residuals(d);

#ifdef COPYAMATRIX
    if (!SCS(copy_matrix)(&(w->A), d->A)) {
      scs_printf("ERROR: copy A matrix failed\n");
      return SCS_NULL;
    }
    if (w->P && !SCS(copy_matrix)(&(w->P), d->P)) {
      scs_printf("ERROR: copy P matrix failed\n");
      return SCS_NULL;
    }
#endif
    /* this allocates memory that must be freed */
<<<<<<< HEAD
    w->scal = (ScsScaling *)scs_calloc(1, sizeof(ScsScaling));
    SCS(normalize)
    (w->P, w->A, w->b_normalized, w->c_normalized, w->scal, w->cone_work);
=======
    w->cone_boundaries_len = SCS(set_cone_boundaries)(k, &w->cone_boundaries);
    w->scal = SCS(normalize_a_p)(w->P, w->A, w->b_normalized, w->c_normalized,
                                 w->cone_boundaries, w->cone_boundaries_len);
>>>>>>> 3f5d251f
  } else {
    w->xys_normalized = w->xys_orig;
    w->r_normalized = w->r_orig;
    w->scal = SCS_NULL;
  }
  if (!(w->p = SCS(init_lin_sys_work)(w->A, w->P, w->diag_r))) {
    scs_printf("ERROR: init_lin_sys_work failure\n");
    return SCS_NULL;
  }
  /* Acceleration */
  w->rejected_accel_steps = 0;
  w->accepted_accel_steps = 0;
  if (w->stgs->acceleration_lookback) {
    /* TODO(HACK!) negative acceleration_lookback interpreted as type-II */
    if (!(w->accel = aa_init(l, ABS(w->stgs->acceleration_lookback),
                             w->stgs->acceleration_lookback > 0,
                             w->stgs->acceleration_lookback > 0
                                 ? AA_REGULARIZATION_TYPE_1
                                 : AA_REGULARIZATION_TYPE_2,
                             AA_RELAXATION, AA_SAFEGUARD_FACTOR,
                             AA_MAX_WEIGHT_NORM, VERBOSITY))) {
      if (w->stgs->verbose) {
        scs_printf("WARN: aa_init returned NULL, no acceleration applied.\n");
      }
    }
  } else {
    w->accel = SCS_NULL;
  }
<<<<<<< HEAD
=======
  if (!(w->cone_work = SCS(init_cone)(k, w->scal, w->m))) {
    scs_printf("ERROR: init_cone failure\n");
    scs_finish(w);
    return SCS_NULL;
  }
  if (!(w->p =
            SCS(init_lin_sys_work)(w->A, w->P, w->rho_y_vec, w->stgs->rho_x))) {
    scs_printf("ERROR: init_lin_sys_work failure\n");
    scs_finish(w);
    return SCS_NULL;
  }
>>>>>>> 3f5d251f
  return w;
}

static void update_work_cache(ScsWork *w) {
  /* g = (I + M)^{-1} h */
  memcpy(w->g, w->h, (w->n + w->m) * sizeof(scs_float));
  SCS(scale_array)(&(w->g[w->n]), -1., w->m);
  SCS(solve_lin_sys)(w->p, w->g, SCS_NULL, CG_BEST_TOL);
  return;
}

static scs_int update_work(const ScsData *d, ScsWork *w, ScsSolution *sol) {
  /* before normalization */
  scs_int n = d->n;
  scs_int m = d->m;
  if (w->stgs->warm_start) {
    warm_start_vars(w, sol);
  } else {
    cold_start_vars(w);
  }

  /* h = [c;b] */
  memcpy(w->h, w->c_normalized, n * sizeof(scs_float));
  memcpy(&(w->h[n]), w->b_normalized, m * sizeof(scs_float));
  update_work_cache(w);
  return 0;
}

/* will update if the factor is outside of range */
scs_int should_update_r(scs_float factor, scs_int iter) {
  return (factor > SQRTF(10.) || factor < 1. / SQRTF(10.));
}

static void update_scale(ScsWork *w, const ScsCone *k, scs_int iter) {
  scs_int i;
  scs_float factor, new_scale;

  ScsResiduals *r = w->r_orig;
  ScsSolution *xys = w->xys_orig;
  scs_float *b = w->b_orig;
  scs_float *c = w->c_orig;

  scs_int iters_since_last_update = iter - w->last_scale_update_iter;
  /* ||Ax + s - b * tau|| */
  scs_float relative_res_pri =
      SAFEDIV_POS(SCALE_NORM(r->ax_s_btau, w->m),
                  MAX(MAX(SCALE_NORM(r->ax, w->m), SCALE_NORM(xys->s, w->m)),
                      SCALE_NORM(b, w->m) * r->tau));
  /* ||Px + A'y + c * tau|| */
  scs_float relative_res_dual =
      SAFEDIV_POS(SCALE_NORM(r->px_aty_ctau, w->n),
                  MAX(MAX(SCALE_NORM(r->px, w->n), SCALE_NORM(r->aty, w->n)),
                      SCALE_NORM(c, w->n) * r->tau));

  /* higher scale makes res_pri go down faster, so increase if res_pri larger */
  w->sum_log_scale_factor += log(relative_res_pri) - log(relative_res_dual);
  w->n_log_scale_factor++;

  /* geometric mean */
  factor =
      SQRTF(exp(w->sum_log_scale_factor / (scs_float)(w->n_log_scale_factor)));

  /* need at least RESCALING_MIN_ITERS since last update */
  if (iters_since_last_update < RESCALING_MIN_ITERS) {
    return;
  }
  new_scale = MIN(MAX(w->scale * factor, MIN_SCALE_VALUE), MAX_SCALE_VALUE);
  if (new_scale == w->scale) {
    return;
  }
  if (should_update_r(factor, iters_since_last_update)) {
    w->scale_updates++;
    w->sum_log_scale_factor = 0;
    w->n_log_scale_factor = 0;
    w->last_scale_update_iter = iter;
    w->scale = new_scale;

    /* update diag r vector */
    set_diag_r(w);

    /* update linear systems */
    SCS(update_lin_sys_diag_r)(w->p, w->diag_r);

    /* update pre-solved quantities */
    update_work_cache(w);

    /* reset acceleration so that old iterates aren't affecting new values */
    if (w->accel) {
      aa_reset(w->accel);
    }
    /* update v, using fact that rsk, u, u_t vectors should be the same */
    /* solve: R^+ (v^+ + u - 2u_t) = rsk = R(v + u - 2u_t)
     *  => v^+ = R+^-1 rsk + 2u_t - u
     */
    for (i = 0; i < w->n + w->m + 1; i++) {
      w->v[i] = w->rsk[i] / w->diag_r[i] + 2 * w->u_t[i] - w->u[i];
    }
  }
}

/* scs is homogeneous so scale the iterate to keep norm reasonable */
static inline void normalize_v(scs_float *v, scs_int len) {
  scs_float v_norm = SCS(norm_2)(v, len); /* always l2 norm */
  SCS(scale_array)(v, SQRTF((scs_float)len) * ITERATE_NORM / v_norm, len);
}

scs_int scs_solve(ScsWork *w, ScsSolution *sol, ScsInfo *info) {
  scs_int i;
  SCS(timer) solve_timer, lin_sys_timer, cone_timer, accel_timer;
  scs_float total_accel_time = 0.0, total_cone_time = 0.0,
            total_lin_sys_time = 0.0;
  if (!sol || !w || !info) {
    scs_printf("ERROR: missing ScsWork, ScsSolution or ScsInfo input\n");
    return SCS_FAILED;
  }
  scs_int l = w->m + w->n + 1;
  const ScsData *d = w->d;
  const ScsCone *k = w->k;
  const ScsSettings *stgs = w->stgs;
  /* initialize ctrl-c support */
  scs_start_interrupt_listener();
  SCS(tic)(&solve_timer);
  info->status_val = SCS_UNFINISHED; /* not yet converged */
  update_work(d, w, sol);

  if (w->stgs->verbose) {
    print_header(w, k);
  }

  /* SCS */
  for (i = 0; i < w->stgs->max_iters; ++i) {
    /* Accelerate here so that last step always projection onto cone */
    /* this ensures the returned iterates always satisfy conic constraints */
    if (w->accel) {
      SCS(tic)(&accel_timer);
      if (i > 0 && i % w->stgs->acceleration_interval == 0) {
        /* v overwritten with AA output here */
        w->aa_norm = aa_apply(w->v, w->v_prev, w->accel);
      }
      total_accel_time += SCS(tocq)(&accel_timer);
    }

    if (i >= FEASIBLE_ITERS) {
      /* normalize v *after* applying any acceleration */
      /* the input to the DR step should be normalized */
      normalize_v(w->v, l);
    }

    /* store v_prev = v, *after* normalizing */
    memcpy(w->v_prev, w->v, l * sizeof(scs_float));

    /******************* linear system solve ********************/
    SCS(tic)(&lin_sys_timer);
    if (project_lin_sys(w, i) < 0) {
      return failure(w, w->m, w->n, sol, info, SCS_FAILED,
                     "error in project_lin_sys", "failure");
    }
    total_lin_sys_time += SCS(tocq)(&lin_sys_timer);

    /****************** project onto the cones ******************/
    SCS(tic)(&cone_timer);
    if (project_cones(w, k, i) < 0) {
      return failure(w, w->m, w->n, sol, info, SCS_FAILED,
                     "error in project_cones", "failure");
    }
    total_cone_time += SCS(tocq)(&cone_timer);

    /* compute [r;s;kappa], must be before dual var update */
    /* since Moreau decomp logic relies on v at start */
    compute_rsk(w);

    if (i % CONVERGED_INTERVAL == 0) {
      if (scs_is_interrupted()) {
        return failure(w, w->m, w->n, sol, info, SCS_SIGINT, "interrupted",
                       "interrupted");
      }
      populate_residual_struct(w, i);
      if ((info->status_val = has_converged(w, i)) != 0) {
        break;
      }
      if (w->stgs->time_limit_secs) {
        if (SCS(tocq)(&solve_timer) > 1000. * w->stgs->time_limit_secs) {
          w->time_limit_reached = 1;
          break;
        }
      }
    }

    /* Compute residuals. */
    if (w->stgs->verbose && i % PRINT_INTERVAL == 0) {
      populate_residual_struct(w, i);
      print_summary(w, i, &solve_timer);
    }

    /* If residuals are fresh then maybe compute new scale. */
    if (w->stgs->adaptive_scale && i == w->r_orig->last_iter) {
      update_scale(w, k, i);
    }

    /****************** dual variable step **********************/
    /* do this after update_scale due to remapping that happens there */
    update_dual_vars(w);

    /* AA safeguard check.
     * Perform safeguarding *after* convergence check to prevent safeguard
     * overwriting converged iterate, since safeguard is on `v` and convergence
     * is on `u`.
     */
    if (w->accel && i % w->stgs->acceleration_interval == 0 && w->aa_norm > 0) {
      if (aa_safeguard(w->v, w->v_prev, w->accel) < 0) {
        /* TODO should we copy u from u_prev here too? Then move above, possibly
         * better residual calculation and scale updating. */
        w->rejected_accel_steps++;
      } else {
        w->accepted_accel_steps++;
      }
    }

    /* Log *after* updating scale so residual recalc does not affect alg */
    if (w->stgs->log_csv_filename) {
      /* calc residuals every iter if logging to csv */
      populate_residual_struct(w, i);
      SCS(log_data_to_csv)(d, k, stgs, w, i, &solve_timer);
    }
  }

  /* Final logging after full run */
  if (w->stgs->log_csv_filename) {
    populate_residual_struct(w, i);
    SCS(log_data_to_csv)(d, k, stgs, w, i, &solve_timer);
  }

  if (w->stgs->verbose) {
    populate_residual_struct(w, i);
    print_summary(w, i, &solve_timer);
  }

  /* populate solution vectors (unnormalized) and info */
  finalize(w, sol, info, i);

  /* populate timings */
  info->solve_time = SCS(tocq)(&solve_timer);
  info->lin_sys_time = total_lin_sys_time;
  info->cone_time = total_cone_time;
  info->accel_time = total_accel_time;

  if (w->stgs->verbose) {
    print_footer(info);
  }

  scs_end_interrupt_listener();
  return info->status_val;
}

void scs_finish(ScsWork *w) {
  if (w) {
    SCS(finish_cone)(w->cone_work);
    if (w->stgs && w->stgs->normalize) {
#ifndef COPYAMATRIX
      SCS(un_normalize_a_p)(w->A, w->P, w->scal);
#else
      SCS(free_scs_matrix)(w->A);
      SCS(free_scs_matrix)(w->P);
#endif
    }
    if (w->p) {
      SCS(free_lin_sys_work)(w->p);
    }
    if (w->accel) {
      aa_finish(w->accel);
    }
    free_work(w);
  }
}

ScsWork *scs_init(const ScsData *d, const ScsCone *k, const ScsSettings *stgs) {
  ScsWork *w;
  SCS(timer) init_timer;
  scs_start_interrupt_listener();
  if (!d || !k) {
    scs_printf("ERROR: Missing ScsData or ScsCone input\n");
    return SCS_NULL;
  }
#if NOVALIDATE == 0
  if (validate(d, k, stgs) < 0) {
    scs_printf("ERROR: Validation returned failure\n");
    return SCS_NULL;
  }
#endif
  SCS(tic)(&init_timer);
  if (stgs->write_data_filename) {
    SCS(write_data)(d, k, stgs);
  }
  w = init_work(d, k, stgs);
  if (w) {
    w->setup_time = SCS(tocq)(&init_timer);
  }
  scs_end_interrupt_listener();
  return w;
}

/* this just calls scs_init, scs_solve, and scs_finish */
scs_int scs(const ScsData *d, const ScsCone *k, const ScsSettings *stgs,
            ScsSolution *sol, ScsInfo *info) {
  scs_int status;
  ScsWork *w = scs_init(d, k, stgs);
#if VERBOSITY > 0
  scs_printf("size of scs_int = %lu, size of scs_float = %lu\n",
             sizeof(scs_int), sizeof(scs_float));
#endif
  if (w) {
    scs_solve(w, sol, info);
    status = info->status_val;
  } else {
    status = failure(SCS_NULL, d ? d->m : -1, d ? d->n : -1, sol, info,
                     SCS_FAILED, "could not initialize work", "failure");
  }
  scs_finish(w);
  return status;
}<|MERGE_RESOLUTION|>--- conflicted
+++ resolved
@@ -823,15 +823,8 @@
     }
 #endif
     /* this allocates memory that must be freed */
-<<<<<<< HEAD
-    w->scal = (ScsScaling *)scs_calloc(1, sizeof(ScsScaling));
-    SCS(normalize)
-    (w->P, w->A, w->b_normalized, w->c_normalized, w->scal, w->cone_work);
-=======
-    w->cone_boundaries_len = SCS(set_cone_boundaries)(k, &w->cone_boundaries);
     w->scal = SCS(normalize_a_p)(w->P, w->A, w->b_normalized, w->c_normalized,
-                                 w->cone_boundaries, w->cone_boundaries_len);
->>>>>>> 3f5d251f
+                                 w->cone_work);
   } else {
     w->xys_normalized = w->xys_orig;
     w->r_normalized = w->r_orig;
@@ -860,20 +853,6 @@
   } else {
     w->accel = SCS_NULL;
   }
-<<<<<<< HEAD
-=======
-  if (!(w->cone_work = SCS(init_cone)(k, w->scal, w->m))) {
-    scs_printf("ERROR: init_cone failure\n");
-    scs_finish(w);
-    return SCS_NULL;
-  }
-  if (!(w->p =
-            SCS(init_lin_sys_work)(w->A, w->P, w->rho_y_vec, w->stgs->rho_x))) {
-    scs_printf("ERROR: init_lin_sys_work failure\n");
-    scs_finish(w);
-    return SCS_NULL;
-  }
->>>>>>> 3f5d251f
   return w;
 }
 
