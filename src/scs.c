#include "scs.h"
#include "aa.h"
#include "ctrlc.h"
#include "glbopts.h"
#include "linalg.h"
#include "linsys.h"
#include "normalize.h"
#include "rw.h"
#include "scs_matrix.h"
#include "util.h"

/* printing header */
static const char *HEADER[] = {
    " iter ",    " pri res ", " dua res ", "   gap   ",
    "   obj   ", "  scale  ", " time (s)",
};
static const scs_int HSPACE = 9;
static const scs_int HEADER_LEN = 7;
static const scs_int LINE_LEN = 66;

static void free_residuals(ScsResiduals *r) {
  if (r) {
    scs_free(r->ax);
    scs_free(r->ax_s);
    scs_free(r->px);
    scs_free(r->aty);
    scs_free(r->ax_s_btau);
    scs_free(r->px_aty_ctau);
    scs_free(r);
  }
}

static void free_work(ScsWork *w) {
  if (w) {
    scs_free(w->u);
    scs_free(w->u_t);
    scs_free(w->v);
    scs_free(w->v_prev);
    scs_free(w->rsk);
    scs_free(w->h);
    scs_free(w->g);
    scs_free(w->b_normalized);
    scs_free(w->c_normalized);
    scs_free(w->lin_sys_warm_start);
    scs_free(w->diag_r);
    if (w->scal) {
      scs_free(w->scal->D);
      scs_free(w->scal->E);
      scs_free(w->scal);
    }
    SCS(free_sol)(w->xys_orig);
    free_residuals(w->r_orig);
    if (w->stgs->normalize) {
      SCS(free_sol)(w->xys_normalized);
      free_residuals(w->r_normalized);
    }
    scs_free(w);
  }
}

static void print_init_header(const ScsData *d, const ScsCone *k,
                              const ScsSettings *stgs) {
  scs_int i;
  char *cone_str = SCS(get_cone_header)(k);
  const char *lin_sys_method = SCS(get_lin_sys_method)();
#ifdef USE_LAPACK
  scs_int acceleration_lookback = stgs->acceleration_lookback;
  scs_int acceleration_interval = stgs->acceleration_interval;
#else
  scs_int acceleration_lookback = 0;
  scs_int acceleration_interval = 0;
#endif
  for (i = 0; i < LINE_LEN; ++i) {
    scs_printf("-");
  }
  scs_printf("\n\t       SCS v%s - Splitting Conic Solver\n\t(c) Brendan "
             "O'Donoghue, Stanford University, 2012\n",
             SCS(version)());
  for (i = 0; i < LINE_LEN; ++i) {
    scs_printf("-");
  }
  scs_printf("\n");
  scs_printf("problem:  variables n: %i, constraints m: %i\n", (int)d->n,
             (int)d->m);
  scs_printf("%s", cone_str);
  scs_free(cone_str);
  scs_printf("settings: eps_abs: %.1e, eps_rel: %.1e, eps_infeas: %.1e\n"
             "\t  alpha: %.2f, scale: %.2e, adaptive_scale: %i\n"
             "\t  max_iters: %i, normalize: %i, warm_start: %i\n",
             /*, rho_x: %.2e\n", */
             stgs->eps_abs, stgs->eps_rel, stgs->eps_infeas, stgs->alpha,
             stgs->scale, (int)stgs->adaptive_scale, (int)stgs->max_iters,
             (int)stgs->normalize, (int)stgs->warm_start);
  /* , stgs->rho_x); */
  if (stgs->acceleration_lookback != 0) {
    scs_printf("\t  acceleration_lookback: %i, acceleration_interval: %i\n",
               (int)acceleration_lookback, (int)acceleration_interval);
  }
  if (stgs->time_limit_secs) {
    scs_printf("\t  time_limit_secs: %.2e\n", stgs->time_limit_secs);
  }
  if (lin_sys_method) {
    scs_printf("lin-sys:  %s\n\t  nnz(A): %li, nnz(P): %li\n", lin_sys_method,
               (long)d->A->p[d->A->n], d->P ? (long)d->P->p[d->P->n] : 0l);
  }

#ifdef MATLAB_MEX_FILE
  mexEvalString("drawnow;");
#endif
}

static void populate_on_failure(scs_int m, scs_int n, ScsSolution *sol,
                                ScsInfo *info, scs_int status_val,
                                const char *msg) {
  if (info) {
    info->gap = NAN;
    info->res_pri = NAN;
    info->res_dual = NAN;
    info->pobj = NAN;
    info->dobj = NAN;
    info->iter = -1;
    info->status_val = status_val;
    info->solve_time = NAN;
    strcpy(info->status, msg);
  }
  if (sol) {
    if (n > 0) {
      if (!sol->x) {
        sol->x = (scs_float *)scs_calloc(n, sizeof(scs_float));
      }
      SCS(scale_array)(sol->x, NAN, n);
    }
    if (m > 0) {
      if (!sol->y) {
        sol->y = (scs_float *)scs_calloc(m, sizeof(scs_float));
      }
      SCS(scale_array)(sol->y, NAN, m);
      if (!sol->s) {
        sol->s = (scs_float *)scs_calloc(m, sizeof(scs_float));
      }
      SCS(scale_array)(sol->s, NAN, m);
    }
  }
}

static scs_int failure(ScsWork *w, scs_int m, scs_int n, ScsSolution *sol,
                       ScsInfo *info, scs_int stint, const char *msg,
                       const char *ststr) {
  scs_int status = stint;
  populate_on_failure(m, n, sol, info, status, ststr);
  scs_printf("Failure:%s\n", msg);
  scs_end_interrupt_listener();
  return status;
}

/* given x,y,s warm start, set v = [x; s / R + y; 1]
 */
static void warm_start_vars(ScsWork *w, ScsSolution *sol) {
  scs_int n = w->n, m = w->m, i;
  scs_float *v = w->v;
  /* normalize the warm-start */
  if (w->stgs->normalize) {
    SCS(normalize_sol)(w, sol);
  }
  memcpy(v, sol->x, n * sizeof(scs_float));
  for (i = 0; i < m; ++i) {
    v[i + n] = sol->y[i] + sol->s[i] / w->diag_r[i + n];
  }
  v[n + m] = 1.0; /* tau = 1 */
  /* un-normalize so sol unchanged */
  if (w->stgs->normalize) {
    SCS(un_normalize_sol)(w, sol);
  }
}

static void compute_residuals(ScsResiduals *r, scs_int m, scs_int n) {
  r->res_pri = SAFEDIV_POS(NORM(r->ax_s_btau, m), r->tau);
  r->res_dual = SAFEDIV_POS(NORM(r->px_aty_ctau, n), r->tau);
  r->res_unbdd_a = NAN;
  r->res_unbdd_p = NAN;
  r->res_infeas = NAN;
  if (r->ctx_tau < 0) {
    r->res_unbdd_a = SAFEDIV_POS(NORM(r->ax_s, m), -r->ctx_tau);
    r->res_unbdd_p = SAFEDIV_POS(NORM(r->px, n), -r->ctx_tau);
  }
  if (r->bty_tau < 0) {
    r->res_infeas = SAFEDIV_POS(NORM(r->aty, n), -r->bty_tau);
  }
}

static void unnormalize_residuals(ScsWork *w) {
  ScsResiduals *r_n = w->r_normalized; /* normalized residuals */
  ScsResiduals *r = w->r_orig;         /* original problem residuals */
  scs_float pd = w->scal->primal_scale * w->scal->dual_scale;

  /* copy vars */
  r->last_iter = r_n->last_iter;
  r->tau = r_n->tau;

  /* mem copy arrays */
  memcpy(r->ax, r_n->ax, w->m * sizeof(scs_float));
  memcpy(r->ax_s, r_n->ax_s, w->m * sizeof(scs_float));
  memcpy(r->ax_s_btau, r_n->ax_s_btau, w->m * sizeof(scs_float));
  memcpy(r->aty, r_n->aty, w->n * sizeof(scs_float));
  memcpy(r->px, r_n->px, w->n * sizeof(scs_float));
  memcpy(r->px_aty_ctau, r_n->px_aty_ctau, w->n * sizeof(scs_float));

  /* unnormalize */
  r->kap = r_n->kap / pd;
  r->bty_tau = r_n->bty_tau / pd;
  r->ctx_tau = r_n->ctx_tau / pd;
  r->xt_p_x_tau = r_n->xt_p_x_tau / pd;
  r->xt_p_x = r_n->xt_p_x / pd;
  r->ctx = r_n->ctx / pd;
  r->bty = r_n->bty / pd;
  r->pobj = r_n->pobj / pd;
  r->dobj = r_n->dobj / pd;
  r->gap = r_n->gap / pd;

  SCS(un_normalize_primal)(w, r->ax);
  SCS(un_normalize_primal)(w, r->ax_s);
  SCS(un_normalize_primal)(w, r->ax_s_btau);
  SCS(un_normalize_dual)(w, r->aty);
  SCS(un_normalize_dual)(w, r->px);
  SCS(un_normalize_dual)(w, r->px_aty_ctau);

  compute_residuals(r, w->m, w->n);
}

/* calculates un-normalized residual quantities */
/* this is somewhat slow but not a bottleneck */
static void populate_residual_struct(ScsWork *w, scs_int iter) {
  scs_int n = w->n, m = w->m;
  /* normalized x,y,s terms */
  scs_float *x = w->xys_normalized->x;
  scs_float *y = w->xys_normalized->y;
  scs_float *s = w->xys_normalized->s;
  ScsResiduals *r = w->r_normalized; /* normalized residuals */

  /* checks if the residuals are unchanged by checking iteration */
  if (r->last_iter == iter) {
    return;
  }
  r->last_iter = iter;

  memcpy(x, w->u, n * sizeof(scs_float));
  memcpy(y, &(w->u[n]), m * sizeof(scs_float));
  memcpy(s, &(w->rsk[n]), m * sizeof(scs_float));

  r->tau = ABS(w->u[n + m]);
  r->kap = ABS(w->rsk[n + m]);

  /**************** PRIMAL *********************/
  memset(r->ax, 0, m * sizeof(scs_float));
  /* ax = Ax */
  SCS(accum_by_a)(w->A, x, r->ax);

  memcpy(r->ax_s, r->ax, m * sizeof(scs_float));
  /* ax_s = Ax + s */
  SCS(add_scaled_array)(r->ax_s, s, m, 1.);

  memcpy(r->ax_s_btau, r->ax_s, m * sizeof(scs_float));
  /* ax_s_btau = Ax + s - b * tau */
  SCS(add_scaled_array)(r->ax_s_btau, w->b_normalized, m, -r->tau);

  /**************** DUAL *********************/
  memset(r->px, 0, n * sizeof(scs_float));
  if (w->P) {
    /* px = Px */
    SCS(accum_by_p)(w->P, x, r->px);
    r->xt_p_x_tau = SCS(dot)(r->px, x, n);
  } else {
    r->xt_p_x_tau = 0.;
  }

  memset(r->aty, 0, n * sizeof(scs_float));
  /* aty = A'y */
  SCS(accum_by_atrans)(w->A, y, r->aty);

  /* r->px_aty_ctau = Px */
  memcpy(r->px_aty_ctau, r->px, n * sizeof(scs_float));
  /* r->px_aty_ctau = Px + A'y */
  SCS(add_scaled_array)(r->px_aty_ctau, r->aty, n, 1.);
  /* r->px_aty_ctau = Px + A'y + c * tau */
  SCS(add_scaled_array)(r->px_aty_ctau, w->c_normalized, n, r->tau);

  /**************** OTHERS *****************/
  r->bty_tau = SCS(dot)(y, w->b_normalized, m);
  r->ctx_tau = SCS(dot)(x, w->c_normalized, n);

  r->bty = SAFEDIV_POS(r->bty_tau, r->tau);
  r->ctx = SAFEDIV_POS(r->ctx_tau, r->tau);
  r->xt_p_x = SAFEDIV_POS(r->xt_p_x_tau, r->tau * r->tau);

  r->gap = ABS(r->xt_p_x + r->ctx + r->bty);
  r->pobj = r->xt_p_x / 2. + r->ctx;
  r->dobj = -r->xt_p_x / 2. - r->bty;

  compute_residuals(r, m, n);

  if (w->stgs->normalize) {
    memcpy(w->xys_orig->x, w->xys_normalized->x, n * sizeof(scs_float));
    memcpy(w->xys_orig->y, w->xys_normalized->y, m * sizeof(scs_float));
    memcpy(w->xys_orig->s, w->xys_normalized->s, m * sizeof(scs_float));
    SCS(un_normalize_sol)(w, w->xys_orig);
    unnormalize_residuals(w);
  }
}

static void cold_start_vars(ScsWork *w) {
  scs_int l = w->n + w->m + 1;
  memset(w->v, 0, l * sizeof(scs_float));
  w->v[l - 1] = 1.;
}

/* utility function that scales first n entries in inner prod by rho_x   */
/* and last m entries by 1 / rho_y_vec, assumes length of array is n + m */
/* See .note_on_scale in repo for explanation */
static scs_float dot_with_diag_scaling(ScsWork *w, const scs_float *x,
                                       const scs_float *y) {
  scs_int i, len = w->n + w->m;
  scs_float ip = 0.0;
  for (i = 0; i < len; ++i) {
    ip += x[i] * y[i] * w->diag_r[i];
  }
  return ip;
}

static inline scs_float get_tau_scale(ScsWork *w) {
  return w->diag_r[w->n + w->m]; /* TAU_FACTOR * w->scale; */
}

static scs_float root_plus(ScsWork *w, scs_float *p, scs_float *mu,
                           scs_float eta) {
  scs_float b, c, tau, a, tau_scale;
  tau_scale = get_tau_scale(w);
  a = tau_scale + dot_with_diag_scaling(w, w->g, w->g);
  b = (dot_with_diag_scaling(w, mu, w->g) -
       2 * dot_with_diag_scaling(w, p, w->g) - eta * tau_scale);
  c = dot_with_diag_scaling(w, p, p) - dot_with_diag_scaling(w, p, mu);
  tau = (-b + SQRTF(MAX(b * b - 4 * a * c, 0.))) / (2 * a);
  return tau;
}

/* status < 0 indicates failure */
static scs_int project_lin_sys(ScsWork *w, scs_int iter) {
  scs_int n = w->n, m = w->m, l = n + m + 1, status, i;
  scs_float *warm_start = SCS_NULL;
  scs_float tol = -1.0; /* only used for indirect methods, overridden later */
  memcpy(w->u_t, w->v, l * sizeof(scs_float));
  for (i = 0; i < l - 1; ++i) {
    w->u_t[i] *= (i < n ? 1 : -1) * w->diag_r[i];
  }
#if INDIRECT > 0
  /* compute warm start using the cone projection output */
  warm_start = w->lin_sys_warm_start;
  memcpy(warm_start, w->u, (l - 1) * sizeof(scs_float));
  /* warm_start = u[:n] + tau * g[:n] */
  SCS(add_scaled_array)(warm_start, w->g, l - 1, w->u[l - 1]);
  /* use normalized residuals to compute tolerance */
  tol = MIN(CG_NORM(w->r_normalized->ax_s_btau, w->m),
            CG_NORM(w->r_normalized->px_aty_ctau, w->n));
  /* tol ~ O(1/k^(1+eps)) guarantees convergence */
  /* use warm-start to calculate tolerance rather than w->u_t, since warm_start
   * should be approximately equal to the true solution */
  tol = CG_TOL_FACTOR * MIN(tol, CG_NORM(warm_start, w->n) /
                                     POWF((scs_float)iter + 1, CG_RATE));
  tol = MAX(CG_BEST_TOL, tol);
#endif
  status = SCS(solve_lin_sys)(w->p, w->u_t, warm_start, tol);
  if (iter < FEASIBLE_ITERS) {
    w->u_t[l - 1] = 1.;
  } else {
    w->u_t[l - 1] = root_plus(w, w->u_t, w->v, w->v[l - 1]);
  }
  SCS(add_scaled_array)(w->u_t, w->g, l - 1, -w->u_t[l - 1]);
  return status;
}

/* Compute the [r;s;kappa] iterate
 *
 *  rsk^{k+1} = R ( u^{k+1} + v^k - 2 * u_t^{k+1} )
 *
 *  uses Moreau decomposition to get projection onto dual cone
 *  since it depends on v^k MUST be called before update_dual_vars is done
 *  (no effect of w->stgs->alpha here).
 */
static void compute_rsk(ScsWork *w) {
  scs_int i, l = w->m + w->n + 1;
  /* r, should = 0 so skip */
  /*
  for (i = 0; i < w->n; ++i) {
    w->rsk[i] = w->stgs->rho_x * (w->v[i] + w->u[i] - 2 * w->u_t[i]);
  }
  */
  /* s */
  for (i = 0; i < l; ++i) {
    w->rsk[i] = (w->v[i] + w->u[i] - 2 * w->u_t[i]) * w->diag_r[i];
  }
  /* kappa, incorporates tau scaling parameter */
  //w->rsk[l - 1] =
  //    get_tau_scale(w) * (w->v[l - 1] + w->u[l - 1] - 2 * w->u_t[l - 1]);
}

static void update_dual_vars(ScsWork *w) {
  scs_int i, l = w->n + w->m + 1;
  scs_float a = w->stgs->alpha;
  /* compute and store [r;s;kappa] */
  compute_rsk(w);
  for (i = 0; i < l; ++i) {
    w->v[i] += a * (w->u[i] - w->u_t[i]);
  }
}

/* status < 0 indicates failure */
static scs_int project_cones(ScsWork *w, const ScsCone *k, scs_int iter) {
  scs_int i, n = w->n, l = w->n + w->m + 1, status;
  for (i = 0; i < l; ++i) {
    w->u[i] = 2 * w->u_t[i] - w->v[i];
  }
  /* u = [x;y;tau] */
  status = SCS(proj_dual_cone)(&(w->u[n]), k, w->cone_work, w->scal,
                               &(w->diag_r[n]));
  if (iter < FEASIBLE_ITERS) {
    w->u[l - 1] = 1.0;
  } else {
    w->u[l - 1] = MAX(w->u[l - 1], 0.);
  }
  return status;
}

static void sety(const ScsWork *w, ScsSolution *sol) {
  if (!sol->y) {
    sol->y = (scs_float *)scs_calloc(w->m, sizeof(scs_float));
  }
  memcpy(sol->y, &(w->u[w->n]), w->m * sizeof(scs_float));
}

/* s is contained in rsk */
static void sets(const ScsWork *w, ScsSolution *sol) {
  if (!sol->s) {
    sol->s = (scs_float *)scs_calloc(w->m, sizeof(scs_float));
  }
  memcpy(sol->s, &(w->rsk[w->n]), w->m * sizeof(scs_float));
}

static void setx(const ScsWork *w, ScsSolution *sol) {
  if (!sol->x) {
    sol->x = (scs_float *)scs_calloc(w->n, sizeof(scs_float));
  }
  memcpy(sol->x, w->u, w->n * sizeof(scs_float));
}

static void set_solved(const ScsWork *w, ScsSolution *sol, ScsInfo *info) {
  SCS(scale_array)(sol->x, SAFEDIV_POS(1.0, w->r_orig->tau), w->n);
  SCS(scale_array)(sol->y, SAFEDIV_POS(1.0, w->r_orig->tau), w->m);
  SCS(scale_array)(sol->s, SAFEDIV_POS(1.0, w->r_orig->tau), w->m);
  info->gap = w->r_orig->gap;
  info->res_pri = w->r_orig->res_pri;
  info->res_dual = w->r_orig->res_dual;
  info->pobj = w->r_orig->xt_p_x / 2. + w->r_orig->ctx;
  info->dobj = -w->r_orig->xt_p_x / 2. - w->r_orig->bty;
  strcpy(info->status, "solved");
  info->status_val = SCS_SOLVED;
}

static void set_infeasible(const ScsWork *w, ScsSolution *sol, ScsInfo *info) {
  SCS(scale_array)(sol->y, -1 / w->r_orig->bty_tau, w->m);
  SCS(scale_array)(sol->x, NAN, w->n);
  SCS(scale_array)(sol->s, NAN, w->m);
  info->gap = NAN;
  info->res_pri = NAN;
  info->res_dual = NAN;
  info->pobj = INFINITY;
  info->dobj = INFINITY;
  strcpy(info->status, "infeasible");
  info->status_val = SCS_INFEASIBLE;
}

static void set_unbounded(const ScsWork *w, ScsSolution *sol, ScsInfo *info) {
  SCS(scale_array)(sol->x, -1 / w->r_orig->ctx_tau, w->n);
  SCS(scale_array)(sol->s, -1 / w->r_orig->ctx_tau, w->m);
  SCS(scale_array)(sol->y, NAN, w->m);
  info->gap = NAN;
  info->res_pri = NAN;
  info->res_dual = NAN;
  info->pobj = -INFINITY;
  info->dobj = -INFINITY;
  strcpy(info->status, "unbounded");
  info->status_val = SCS_UNBOUNDED;
}

/* not yet converged, take best guess */
static void set_unfinished(const ScsWork *w, ScsSolution *sol, ScsInfo *info) {
  if (w->r_orig->tau > w->r_orig->kap) {
    set_solved(w, sol, info);
    info->status_val = SCS_SOLVED_INACCURATE;
  } else if (w->r_orig->bty_tau < w->r_orig->ctx_tau) {
    set_infeasible(w, sol, info);
    info->status_val = SCS_INFEASIBLE_INACCURATE;
  } else {
    set_unbounded(w, sol, info);
    info->status_val = SCS_UNBOUNDED_INACCURATE;
  }
  /* Append inaccurate to the status string */
  if (w->time_limit_reached) {
    strcat(info->status, " (inaccurate - reached time_limit_secs)");
  } else if (info->iter >= w->stgs->max_iters) {
    strcat(info->status, " (inaccurate - reached max_iters)");
  } else {
    scs_printf("ERROR: should not be in this state (1).\n");
  }
}

/* sets solutions, re-scales by inner prods if infeasible or unbounded */
static void finalize(ScsWork *w, ScsSolution *sol, ScsInfo *info,
                     scs_int iter) {
  setx(w, sol);
  sety(w, sol);
  sets(w, sol);
  if (w->stgs->normalize) {
    SCS(un_normalize_sol)(w, sol);
  }
  populate_residual_struct(w, iter);
  info->setup_time = w->setup_time;
  info->iter = iter;
  info->res_infeas = w->r_orig->res_infeas;
  info->res_unbdd_a = w->r_orig->res_unbdd_a;
  info->res_unbdd_p = w->r_orig->res_unbdd_p;
  info->scale = w->scale;
  info->scale_updates = w->scale_updates;
  info->rejected_accel_steps = w->rejected_accel_steps;
  info->accepted_accel_steps = w->accepted_accel_steps;
  info->comp_slack = ABS(SCS(dot)(sol->s, sol->y, w->m));
  if (info->comp_slack >
      1e-5 * MAX(SCS(norm_inf)(sol->s, w->m), SCS(norm_inf)(sol->y, w->m))) {
    scs_printf("WARNING - large complementary slackness residual: %f\n",
               info->comp_slack);
  }
  switch (info->status_val) {
  case SCS_SOLVED:
    set_solved(w, sol, info);
    break;
  case SCS_INFEASIBLE:
    set_infeasible(w, sol, info);
    break;
  case SCS_UNBOUNDED:
    set_unbounded(w, sol, info);
    break;
  case SCS_UNFINISHED: /* When SCS reaches max_iters or time_limit_secs */
    set_unfinished(w, sol, info);
    break;
  default:
    scs_printf("ERROR: should not be in this state (2).\n");
  }
}

static void print_summary(ScsWork *w, scs_int i, SCS(timer) * solve_timer) {
  ScsResiduals *r = w->r_orig;
  scs_printf("%*i|", (int)strlen(HEADER[0]), (int)i);
  scs_printf("%*.2e ", (int)HSPACE, r->res_pri);
  scs_printf("%*.2e ", (int)HSPACE, r->res_dual);
  scs_printf("%*.2e ", (int)HSPACE, r->gap);
  /* report mid point of primal and dual objective values */
  scs_printf("%*.2e ", (int)HSPACE, 0.5 * (r->pobj + r->dobj));
  scs_printf("%*.2e ", (int)HSPACE, w->scale);
  scs_printf("%*.2e ", (int)HSPACE, SCS(tocq)(solve_timer) / 1e3);
  scs_printf("\n");

#if VERBOSITY > 0
  scs_printf("Norm u = %4f, ", SCS(norm_2)(w->u, w->n + w->m + 1));
  scs_printf("Norm u_t = %4f, ", SCS(norm_2)(w->u_t, w->n + w->m + 1));
  scs_printf("Norm v = %4f, ", SCS(norm_2)(w->v, w->n + w->m + 1));
  scs_printf("Norm x = %4f, ", SCS(norm_2)(w->xys_orig->x, w->n));
  scs_printf("Norm y = %4f, ", SCS(norm_2)(w->xys_orig->y, w->m));
  scs_printf("Norm s = %4f, ", SCS(norm_2)(w->xys_orig->s, w->m));
  scs_printf("Norm |Ax + s| = %1.2e, ", SCS(norm_2)(r->ax_s, w->m));
  scs_printf("tau = %4f, ", w->u[w->n + w->m]);
  scs_printf("kappa = %4f, ", w->rsk[w->n + w->m]);
  scs_printf("|u - u_t| = %1.2e, ",
             SCS(norm_diff)(w->u, w->u_t, w->n + w->m + 1));
  scs_printf("res_infeas = %1.2e, ", r->res_infeas);
  scs_printf("res_unbdd_a = %1.2e, ", r->res_unbdd_a);
  scs_printf("res_unbdd_p = %1.2e, ", r->res_unbdd_p);
  scs_printf("ctx_tau = %1.2e, ", r->ctx_tau);
  scs_printf("bty_tau = %1.2e\n", r->bty_tau);
#endif

#ifdef MATLAB_MEX_FILE
  mexEvalString("drawnow;");
#endif
}

static void print_header(ScsWork *w, const ScsCone *k) {
  scs_int i;
  for (i = 0; i < LINE_LEN; ++i) {
    scs_printf("-");
  }
  scs_printf("\n");
  for (i = 0; i < HEADER_LEN - 1; ++i) {
    scs_printf("%s|", HEADER[i]);
  }
  scs_printf("%s\n", HEADER[HEADER_LEN - 1]);
  for (i = 0; i < LINE_LEN; ++i) {
    scs_printf("-");
  }
  scs_printf("\n");
#ifdef MATLAB_MEX_FILE
  mexEvalString("drawnow;");
#endif
}

static void print_footer(ScsInfo *info) {
  scs_int i;

  for (i = 0; i < LINE_LEN; ++i) {
    scs_printf("-");
  }
  scs_printf("\n");
  scs_printf("status:  %s\n", info->status);
  scs_printf("timings: total: %1.2es = setup: %1.2es + solve: %1.2es\n",
             (info->setup_time + info->solve_time) / 1e3,
             info->setup_time / 1e3, info->solve_time / 1e3);
  scs_printf("\t lin-sys: %1.2es, cones: %1.2es, accel: %1.2es\n",
             info->lin_sys_time / 1e3, info->cone_time / 1e3,
             info->accel_time / 1e3);

  for (i = 0; i < LINE_LEN; ++i) {
    scs_printf("-");
  }
  scs_printf("\n");
  /* report mid point of primal and dual objective values */
  scs_printf("objective = %.6f", 0.5 * (info->pobj + info->dobj));
  switch (info->status_val) {
  case SCS_SOLVED_INACCURATE:
  case SCS_UNBOUNDED_INACCURATE:
  case SCS_INFEASIBLE_INACCURATE:
    scs_printf(" (inaccurate)");
  default:
    scs_printf("\n");
  }
  for (i = 0; i < LINE_LEN; ++i) {
    scs_printf("-");
  }
  scs_printf("\n");
#ifdef MATLAB_MEX_FILE
  mexEvalString("drawnow;");
#endif
}

static scs_int has_converged(ScsWork *w, scs_int iter) {
  scs_float eps_abs = w->stgs->eps_abs;
  scs_float eps_rel = w->stgs->eps_rel;
  scs_float eps_infeas = w->stgs->eps_infeas;
  scs_float grl, prl, drl;

  ScsResiduals *r = w->r_orig;
  scs_float *b = w->b_orig;
  scs_float *c = w->c_orig;
  scs_float *s = w->xys_orig->s;

  if (r->tau > 0.) {
    /* xt_p_x, ctx, bty already have tau divided out */
    grl = MAX(MAX(ABS(r->xt_p_x), ABS(r->ctx)), ABS(r->bty));
    /* s, ax, px, aty do *not* have tau divided out, so need to divide */
    prl = MAX(MAX(NORM(b, w->m) * r->tau, NORM(s, w->m)), NORM(r->ax, w->m)) /
          r->tau;
    drl = MAX(MAX(NORM(c, w->n) * r->tau, NORM(r->px, w->n)),
              NORM(r->aty, w->n)) /
          r->tau;
    if (isless(r->res_pri, eps_abs + eps_rel * prl) &&
        isless(r->res_dual, eps_abs + eps_rel * drl) &&
        isless(r->gap, eps_abs + eps_rel * grl)) {
      return SCS_SOLVED;
    }
  }
  if (isless(r->res_unbdd_a, eps_infeas) &&
      isless(r->res_unbdd_p, eps_infeas)) {
    return SCS_UNBOUNDED;
  }
  if (isless(r->res_infeas, eps_infeas)) {
    return SCS_INFEASIBLE;
  }
  return 0;
}

#if NOVALIDATE == 0
static scs_int validate(const ScsData *d, const ScsCone *k,
                        const ScsSettings *stgs) {
  if (d->m <= 0 || d->n <= 0) {
    scs_printf("m and n must both be greater than 0; m = %li, n = %li\n",
               (long)d->m, (long)d->n);
    return -1;
  }
  if (d->m < d->n) {
    /* scs_printf("WARN: m less than n, problem likely degenerate\n"); */
    /* return -1; */
  }
  if (SCS(validate_lin_sys)(d->A, d->P) < 0) {
    scs_printf("invalid linear system input data\n");
    return -1;
  }
  if (SCS(validate_cones)(d, k) < 0) {
    scs_printf("cone validation error\n");
    return -1;
  }
  if (stgs->max_iters <= 0) {
    scs_printf("max_iters must be positive\n");
    return -1;
  }
  if (stgs->eps_abs < 0) {
    scs_printf("eps_abs tolerance must be positive\n");
    return -1;
  }
  if (stgs->eps_rel < 0) {
    scs_printf("eps_rel tolerance must be positive\n");
    return -1;
  }
  if (stgs->eps_infeas < 0) {
    scs_printf("eps_infeas tolerance must be positive\n");
    return -1;
  }
  if (stgs->alpha <= 0 || stgs->alpha >= 2) {
    scs_printf("alpha must be in (0,2)\n");
    return -1;
  }
  if (stgs->rho_x <= 0) {
    scs_printf("rho_x must be positive (1e-3 works well).\n");
    return -1;
  }
  if (stgs->scale <= 0) {
    scs_printf("scale must be positive (1 works well).\n");
    return -1;
  }
  return 0;
}
#endif

static ScsResiduals *init_residuals(const ScsData *d) {
  ScsResiduals *r = (ScsResiduals *)scs_calloc(1, sizeof(ScsResiduals));
  r->last_iter = -1;
  r->ax = (scs_float *)scs_calloc(d->m, sizeof(scs_float));
  r->ax_s = (scs_float *)scs_calloc(d->m, sizeof(scs_float));
  r->ax_s_btau = (scs_float *)scs_calloc(d->m, sizeof(scs_float));
  r->px = (scs_float *)scs_calloc(d->n, sizeof(scs_float));
  r->aty = (scs_float *)scs_calloc(d->n, sizeof(scs_float));
  r->px_aty_ctau = (scs_float *)scs_calloc(d->n, sizeof(scs_float));
  return r;
}

// TODO delete this
static void set_diag_r(ScsWork *w) {
  scs_int i;
  for (i = 0; i < w->n; ++i) {
    w->diag_r[i] = w->stgs->rho_x;
  }
  for (i = 0; i < w->m; ++i) {
    w->diag_r[i + w->n] = 1. / w->scale;
  }
}

static ScsWork *init_work(const ScsData *d, const ScsCone *k,
                          const ScsSettings *stgs) {
  ScsWork *w = (ScsWork *)scs_calloc(1, sizeof(ScsWork));
  scs_int l = d->n + d->m + 1;
  if (stgs->verbose) {
    print_init_header(d, k, stgs);
  }
  if (!w) {
    scs_printf("ERROR: allocating work failure\n");
    return SCS_NULL;
  }
  /* get settings and dims from data struct */
  w->d = d;
  w->k = k;
  w->stgs = stgs;
  w->scale = stgs->scale; /* initial scale, may be updated */
  w->m = d->m;
  w->n = d->n;
  w->last_scale_update_iter = 0;
  w->sum_log_scale_factor = 0.;
  w->n_log_scale_factor = 0;
  w->scale_updates = 0;
  w->time_limit_reached = 0;
  /* allocate workspace: */
  w->u = (scs_float *)scs_calloc(l, sizeof(scs_float));
  w->u_t = (scs_float *)scs_calloc(l, sizeof(scs_float));
  w->v = (scs_float *)scs_calloc(l, sizeof(scs_float));
  w->v_prev = (scs_float *)scs_calloc(l, sizeof(scs_float));
  w->rsk = (scs_float *)scs_calloc(l, sizeof(scs_float));
  w->h = (scs_float *)scs_calloc((l - 1), sizeof(scs_float));
  w->g = (scs_float *)scs_calloc((l - 1), sizeof(scs_float));
  w->lin_sys_warm_start = (scs_float *)scs_calloc((l - 1), sizeof(scs_float));
  w->diag_r = (scs_float *)scs_calloc(l, sizeof(scs_float));
  /* x,y,s struct */
  w->xys_orig = (ScsSolution *)scs_calloc(1, sizeof(ScsSolution));
  w->xys_orig->x = (scs_float *)scs_calloc(d->n, sizeof(scs_float));
  w->xys_orig->s = (scs_float *)scs_calloc(d->m, sizeof(scs_float));
  w->xys_orig->y = (scs_float *)scs_calloc(d->m, sizeof(scs_float));
  w->r_orig = init_residuals(d);

  w->A = d->A;
  w->P = d->P;

  w->b_orig = d->b;
  w->c_orig = d->c;
  w->b_normalized = (scs_float *)scs_calloc(d->m, sizeof(scs_float));
  w->c_normalized = (scs_float *)scs_calloc(d->n, sizeof(scs_float));
  memcpy(w->b_normalized, w->b_orig, w->m * sizeof(scs_float));
  memcpy(w->c_normalized, w->c_orig, w->n * sizeof(scs_float));

  if (!(w->cone_work = SCS(init_cone)(k, w->m))) {
    scs_printf("ERROR: init_cone failure\n");
    return SCS_NULL;
  }
  set_diag_r(w);

  if (!w->c_normalized) {
    scs_printf("ERROR: work memory allocation failure\n");
    return SCS_NULL;
  }

  if (w->stgs->normalize) {
    w->xys_normalized = (ScsSolution *)scs_calloc(1, sizeof(ScsSolution));
    w->xys_normalized->x = (scs_float *)scs_calloc(d->n, sizeof(scs_float));
    w->xys_normalized->s = (scs_float *)scs_calloc(d->m, sizeof(scs_float));
    w->xys_normalized->y = (scs_float *)scs_calloc(d->m, sizeof(scs_float));
    w->r_normalized = init_residuals(d);

#ifdef COPYAMATRIX
    if (!SCS(copy_matrix)(&(w->A), d->A)) {
      scs_printf("ERROR: copy A matrix failed\n");
      return SCS_NULL;
    }
    if (w->P && !SCS(copy_matrix)(&(w->P), d->P)) {
      scs_printf("ERROR: copy P matrix failed\n");
      return SCS_NULL;
    }
#endif
    /* this allocates memory that must be freed */
    w->scal = (ScsScaling *)scs_calloc(1, sizeof(ScsScaling));
    SCS(normalize)
    (w->P, w->A, w->b_normalized, w->c_normalized, w->scal,
     w->cone_work->cone_boundaries, w->cone_work->cone_boundaries_len);
  } else {
    w->xys_normalized = w->xys_orig;
    w->r_normalized = w->r_orig;
    w->scal = SCS_NULL;
  }
<<<<<<< HEAD

  if (!(w->p = SCS(init_lin_sys_work)(w->A, w->P, w->diag_r))) {
    scs_printf("ERROR: init_lin_sys_work failure\n");
    return SCS_NULL;
  }
=======
>>>>>>> 31afaa75
  /* Acceleration */
  w->rejected_accel_steps = 0;
  w->accepted_accel_steps = 0;
  if (w->stgs->acceleration_lookback) {
    /* TODO(HACK!) negative acceleration_lookback interpreted as type-II */
    if (!(w->accel = aa_init(l, ABS(w->stgs->acceleration_lookback),
                             w->stgs->acceleration_lookback > 0,
                             w->stgs->acceleration_lookback > 0
                                 ? AA_REGULARIZATION_TYPE_1
                                 : AA_REGULARIZATION_TYPE_2,
                             AA_RELAXATION, AA_SAFEGUARD_FACTOR,
                             AA_MAX_WEIGHT_NORM, VERBOSITY))) {
      if (w->stgs->verbose) {
        scs_printf("WARN: aa_init returned NULL, no acceleration applied.\n");
      }
    }
  } else {
    w->accel = SCS_NULL;
  }
  if (!(w->cone_work = SCS(init_cone)(k, w->scal, w->m))) {
    scs_printf("ERROR: init_cone failure\n");
    SCS(finish)(w);
    return SCS_NULL;
  }
  if (!(w->p =
            SCS(init_lin_sys_work)(w->A, w->P, w->rho_y_vec, w->stgs->rho_x))) {
    scs_printf("ERROR: init_lin_sys_work failure\n");
    SCS(finish)(w);
    return SCS_NULL;
  }
  return w;
}

static void update_work_cache(ScsWork *w) {
  /* g = (I + M)^{-1} h */
  memcpy(w->g, w->h, (w->n + w->m) * sizeof(scs_float));
  SCS(scale_array)(&(w->g[w->n]), -1., w->m);
  SCS(solve_lin_sys)(w->p, w->g, SCS_NULL, CG_BEST_TOL);
  return;
}

static scs_int update_work(const ScsData *d, ScsWork *w, ScsSolution *sol) {
  /* before normalization */
  scs_int n = d->n;
  scs_int m = d->m;
  if (w->stgs->warm_start) {
    warm_start_vars(w, sol);
  } else {
    cold_start_vars(w);
  }

  /* h = [c;b] */
  memcpy(w->h, w->c_normalized, n * sizeof(scs_float));
  memcpy(&(w->h[n]), w->b_normalized, m * sizeof(scs_float));
  update_work_cache(w);
  return 0;
}

/* will update if the factor is outside of range */
scs_int should_update_rho_y_vec(scs_float factor, scs_int iter) {
  return (factor > SQRTF(10.) || factor < 1. / SQRTF(10.));
}

static void maybe_update_scale(ScsWork *w, const ScsCone *k, scs_int iter) {
  scs_int i;
  scs_float factor, new_scale;

  ScsResiduals *r = w->r_orig;
  ScsSolution *xys = w->xys_orig;
  scs_float *b = w->b_orig;
  scs_float *c = w->c_orig;

  scs_int iters_since_last_update = iter - w->last_scale_update_iter;
  /* ||Ax + s - b * tau|| */
  scs_float relative_res_pri =
      SAFEDIV_POS(SCALE_NORM(r->ax_s_btau, w->m),
                  MAX(MAX(SCALE_NORM(r->ax, w->m), SCALE_NORM(xys->s, w->m)),
                      SCALE_NORM(b, w->m) * r->tau));
  /* ||Px + A'y + c * tau|| */
  scs_float relative_res_dual =
      SAFEDIV_POS(SCALE_NORM(r->px_aty_ctau, w->n),
                  MAX(MAX(SCALE_NORM(r->px, w->n), SCALE_NORM(r->aty, w->n)),
                      SCALE_NORM(c, w->n) * r->tau));

  /* higher scale makes res_pri go down faster, so increase if res_pri larger */
  w->sum_log_scale_factor += log(relative_res_pri) - log(relative_res_dual);
  w->n_log_scale_factor++;

  /* geometric mean */
  factor =
      SQRTF(exp(w->sum_log_scale_factor / (scs_float)(w->n_log_scale_factor)));

  /* need at least RESCALING_MIN_ITERS since last update */
  if (iters_since_last_update < RESCALING_MIN_ITERS) {
    return;
  }
  new_scale = MIN(MAX(w->scale * factor, MIN_SCALE_VALUE), MAX_SCALE_VALUE);
  if (new_scale == w->scale) {
    return;
  }
  if (should_update_rho_y_vec(factor, iters_since_last_update)) {
    w->scale_updates++;
    w->sum_log_scale_factor = 0;
    w->n_log_scale_factor = 0;
    w->last_scale_update_iter = iter;
    w->scale = new_scale;

    // XXX
    scs_int l = w->m + w->n + 1;
    scs_float mean = 0.;
    scs_float *r_hat = scs_malloc(l * sizeof(scs_float));
    for (i=0; i < l; ++i) {
      r_hat[i] = ABS(w->u[i] - w->u_t[i]);
      //scs_printf("err[%i] = %.3e\n", i, r_hat[i]);
      r_hat[i] = MAX(MIN(r_hat[i], 1e3), 1e-9);
    }
    SCS(enforce_cone_boundaries)(w->k, w->cone_work, &(r_hat[w->n]));
    for (i=0; i < l; ++i) {
      r_hat[i] = 1 / r_hat[i];
      mean += r_hat[i] / l;
    }
    for (i=0; i < l; ++i) {
      r_hat[i] /= mean;
      r_hat[i] = POWF(r_hat[i], 0.5); // TODO better than this
    }
    mean = 0.;

    for (i=0; i < l; ++i) {
      w->diag_r[i] *= r_hat[i];
      w->diag_r[i] = MAX(MIN(w->diag_r[i], 1e6), 1e-6);
      mean += w->diag_r[i] / l;
    }
    for (i=0; i < l; ++i) {
      w->diag_r[i] /= mean;
    }


    mean = 0.;
    for (i=0; i < l; ++i) {
      mean += w->diag_r[i] /l;
    }
    for (i=0; i < l; ++i) {
      w->diag_r[i] /= mean;
      //scs_printf("R[%i] = %.3e\n", i, w->diag_r[i]);
    }

    for (i=0; i < w->n; ++i) {
      w->diag_r[i] *= SQRTF(new_scale);
    }
    for (i=w->n; i < w->n+w->m; ++i) {
      w->diag_r[i] /= SQRTF(new_scale);
    }


    mean = 0.;
    for (i=0; i < l; ++i) {
      mean += w->diag_r[i] /l;
    }
    //scs_printf("mean R = %.3e\n", mean);
    //scs_printf("max R = %.3e\n", SCS(norm_inf)(w->diag_r, l));
    scs_free(r_hat);

    SCS(update_lin_sys_diag_r)(w->p, w->diag_r);

    /* update pre-solved quantities */
    update_work_cache(w);

    /* reset acceleration so that old iterates aren't affecting new values */
    if (w->accel) {
      aa_reset(w->accel);
    }
    /* update v, using fact that rsk, u, u_t vectors should be the same */
    /* solve: R (v^+ + u - 2u_t) = rsk => v^+ = R^-1 rsk + 2u_t - u  */
    /* only elements with scale on diag */
    for (i = 0; i < l; i++) {
      w->v[i] = w->rsk[i] / w->diag_r[i] + 2 * w->u_t[i] - w->u[i];
    }
  }
}

/* scs is homogeneous so scale the iterate to keep norm reasonable */
static inline void normalize_v(scs_float *v, scs_int len) {
  scs_float v_norm = SCS(norm_2)(v, len); /* always l2 norm */
  SCS(scale_array)(v, SQRTF((scs_float)len) * ITERATE_NORM / v_norm, len);
}

scs_int SCS(solve)(ScsWork *w, ScsSolution *sol, ScsInfo *info) {
  scs_int i;
  SCS(timer) solve_timer, lin_sys_timer, cone_timer, accel_timer;
  scs_float total_accel_time = 0.0, total_cone_time = 0.0,
            total_lin_sys_time = 0.0;
  if (!sol || !w || !info) {
    scs_printf("ERROR: missing ScsWork, ScsSolution or ScsInfo input\n");
    return SCS_FAILED;
  }
  scs_int l = w->m + w->n + 1;
  const ScsData *d = w->d;
  const ScsCone *k = w->k;
  const ScsSettings *stgs = w->stgs;
  /* initialize ctrl-c support */
  scs_start_interrupt_listener();
  SCS(tic)(&solve_timer);
  info->status_val = SCS_UNFINISHED; /* not yet converged */
  update_work(d, w, sol);

  if (w->stgs->verbose) {
    print_header(w, k);
  }

  /* SCS */
  for (i = 0; i < w->stgs->max_iters; ++i) {
    /* Accelerate here so that last step always projection onto cone */
    /* this ensures the returned iterates always satisfy conic constraints */
    if (w->accel) {
      SCS(tic)(&accel_timer);
      if (i > 0 && i % w->stgs->acceleration_interval == 0) {
        /* v overwritten with AA output here */
        w->aa_norm = aa_apply(w->v, w->v_prev, w->accel);
      }
      total_accel_time += SCS(tocq)(&accel_timer);
    }

    if (i >= FEASIBLE_ITERS) {
      /* normalize v *after* applying any acceleration */
      /* the input to the DR step should be normalized */
      normalize_v(w->v, l);
    }

    /* store v_prev = v, *after* normalizing */
    memcpy(w->v_prev, w->v, l * sizeof(scs_float));

    /* linear system solve */
    SCS(tic)(&lin_sys_timer);
    if (project_lin_sys(w, i) < 0) {
      return failure(w, w->m, w->n, sol, info, SCS_FAILED,
                     "error in project_lin_sys", "failure");
    }
    total_lin_sys_time += SCS(tocq)(&lin_sys_timer);

    /* project onto the cones */
    SCS(tic)(&cone_timer);
    if (project_cones(w, k, i) < 0) {
      return failure(w, w->m, w->n, sol, info, SCS_FAILED,
                     "error in project_cones", "failure");
    }
    total_cone_time += SCS(tocq)(&cone_timer);

    /* dual variable step */
    update_dual_vars(w);

    if (i % CONVERGED_INTERVAL == 0) {
      if (scs_is_interrupted()) {
        return failure(w, w->m, w->n, sol, info, SCS_SIGINT, "interrupted",
                       "interrupted");
      }
      populate_residual_struct(w, i);
      if ((info->status_val = has_converged(w, i)) != 0) {
        break;
      }
      if (w->stgs->time_limit_secs) {
        if (SCS(tocq)(&solve_timer) > 1000. * w->stgs->time_limit_secs) {
          w->time_limit_reached = 1;
          break;
        }
      }
    }

    /* AA safeguard check.
     * Perform safeguarding *after* convergence check to prevent safeguard
     * overwriting converged iterate, since safeguard is on `v` and convergence
     * is on `u`.
     */
    if (w->accel && i % w->stgs->acceleration_interval == 0 && w->aa_norm > 0) {
      if (aa_safeguard(w->v, w->v_prev, w->accel) < 0) {
        /* TODO should we copy u from u_prev here too? Then move above, possibly
         * better residual calculation and scale updating. */
        w->rejected_accel_steps++;
      } else {
        w->accepted_accel_steps++;
      }
    }

    /* Compute residuals. */
    if (w->stgs->verbose && i % PRINT_INTERVAL == 0) {
      populate_residual_struct(w, i);
      print_summary(w, i, &solve_timer);
    }

    /* If residuals are fresh then maybe compute new scale. */
    if (w->stgs->adaptive_scale && i == w->r_orig->last_iter) {
      maybe_update_scale(w, k, i);
    }

    /* Log *after* updating scale so residual recalc does not affect alg */
    if (w->stgs->log_csv_filename) {
      /* calc residuals every iter if logging to csv */
      populate_residual_struct(w, i);
      SCS(log_data_to_csv)(d, k, stgs, w, i, &solve_timer);
    }
  }

  /* Final logging after full run */
  if (w->stgs->log_csv_filename) {
    populate_residual_struct(w, i);
    SCS(log_data_to_csv)(d, k, stgs, w, i, &solve_timer);
  }

  if (w->stgs->verbose) {
    populate_residual_struct(w, i);
    print_summary(w, i, &solve_timer);
  }

  /* populate solution vectors (unnormalized) and info */
  finalize(w, sol, info, i);

  /* populate timings */
  info->solve_time = SCS(tocq)(&solve_timer);
  info->lin_sys_time = total_lin_sys_time;
  info->cone_time = total_cone_time;
  info->accel_time = total_accel_time;

  if (w->stgs->verbose) {
    print_footer(info);
  }

  scs_end_interrupt_listener();
  return info->status_val;
}

void SCS(finish)(ScsWork *w) {
  if (w) {
    SCS(finish_cone)(w->cone_work);
    if (w->stgs && w->stgs->normalize) {
#ifndef COPYAMATRIX
      SCS(un_normalize)(w->A, w->P, w->scal);
#else
      SCS(free_scs_matrix)(w->A);
      SCS(free_scs_matrix)(w->P);
#endif
    }
    if (w->p) {
      SCS(free_lin_sys_work)(w->p);
    }
    if (w->accel) {
      aa_finish(w->accel);
    }
    free_work(w);
  }
}

ScsWork *SCS(init)(const ScsData *d, const ScsCone *k,
                   const ScsSettings *stgs) {
  ScsWork *w;
  SCS(timer) init_timer;
  scs_start_interrupt_listener();
  if (!d || !k) {
    scs_printf("ERROR: Missing ScsData or ScsCone input\n");
    return SCS_NULL;
  }
#if NOVALIDATE == 0
  if (validate(d, k, stgs) < 0) {
    scs_printf("ERROR: Validation returned failure\n");
    return SCS_NULL;
  }
#endif
  SCS(tic)(&init_timer);
  if (stgs->write_data_filename) {
    SCS(write_data)(d, k, stgs);
  }
  w = init_work(d, k, stgs);
  if (w) {
    w->setup_time = SCS(tocq)(&init_timer);
  }
  scs_end_interrupt_listener();
  return w;
}

/* this just calls SCS(init), SCS(solve), and SCS(finish) */
scs_int scs(const ScsData *d, const ScsCone *k, const ScsSettings *stgs,
            ScsSolution *sol, ScsInfo *info) {
  scs_int status;
  ScsWork *w = SCS(init)(d, k, stgs);
#if VERBOSITY > 0
  scs_printf("size of scs_int = %lu, size of scs_float = %lu\n",
             sizeof(scs_int), sizeof(scs_float));
#endif
  if (w) {
    SCS(solve)(w, sol, info);
    status = info->status_val;
  } else {
    status = failure(SCS_NULL, d ? d->m : -1, d ? d->n : -1, sol, info,
                     SCS_FAILED, "could not initialize work", "failure");
  }
  SCS(finish)(w);
  return status;
}<|MERGE_RESOLUTION|>--- conflicted
+++ resolved
@@ -847,14 +847,10 @@
     w->r_normalized = w->r_orig;
     w->scal = SCS_NULL;
   }
-<<<<<<< HEAD
-
   if (!(w->p = SCS(init_lin_sys_work)(w->A, w->P, w->diag_r))) {
     scs_printf("ERROR: init_lin_sys_work failure\n");
     return SCS_NULL;
   }
-=======
->>>>>>> 31afaa75
   /* Acceleration */
   w->rejected_accel_steps = 0;
   w->accepted_accel_steps = 0;
@@ -874,17 +870,6 @@
   } else {
     w->accel = SCS_NULL;
   }
-  if (!(w->cone_work = SCS(init_cone)(k, w->scal, w->m))) {
-    scs_printf("ERROR: init_cone failure\n");
-    SCS(finish)(w);
-    return SCS_NULL;
-  }
-  if (!(w->p =
-            SCS(init_lin_sys_work)(w->A, w->P, w->rho_y_vec, w->stgs->rho_x))) {
-    scs_printf("ERROR: init_lin_sys_work failure\n");
-    SCS(finish)(w);
-    return SCS_NULL;
-  }
   return w;
 }
 
