--- conflicted
+++ resolved
@@ -334,14 +334,8 @@
   } else {
     /* update Q, R factors */
 
-<<<<<<< HEAD
     update_factorization(w->accel, (k + iter - 1) % k);
     //qrfactorize(w->accel);
-=======
-    //update_factorization(w->accel, (k + iter - 1) % k);
-    qrfactorize(w->accel);
-    /*
->>>>>>> 06e8c63a
     scs_float * dF0 = scs_calloc(2 * a->l * a->k, sizeof(scs_float));
     blasint twol = 2 * a->l;
     blasint bk = (blasint) a->k;
