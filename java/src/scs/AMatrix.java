package scs;

import java.util.Random;
import java.util.TreeSet;

public class AMatrix {
    /**
     * A matrix, dense format, size m by n, column layout
     */
<<<<<<< HEAD
    private double[] v;  /* A values, size: m * n */
=======
    private double[] v;  /* A values, size: NNZ A */
    private int[] i;     /* A row index, size: NNZ A */
    private int[] p;     /* A col ptr, size: n+1 */
>>>>>>> f696815b
    private int m;
    private int n;

    public AMatrix(int m, int n, double[] v) {
        this.m = m;
        this.n = n;
        this.v = v;
    }

    public double[] getValues() {
        return v;
    }

    public int getNumRows() {
        return m;
    }

    public int getNumCols() {
        return n;
    }

    /* Utilities: */
    public void accumByA(double[] x, double[] y) {
        // y += Ax
        for (int j = 0; j < n; j++) { // cols
            for (int i = 0; i < m; i++) { // rows
                y[i] += v[j*m + i] * x[j];
            }
        }
    }

    public void accumByAtrans(double[] x, double[] y) {
        // y += A'x
        for (int j = 0; j < n; j++) { // cols
            for (int i = 0; i < m; i++) { // rows
                y[j] += v[j*m + i] * x[i];
            }
        }
    }
    
    /* used for generating random instances */
    private static final double DEFAULT_DENSITY = 0.25;

    public static AMatrix generateRandomMatrix(int m, int n) {
        AMatrix A = new AMatrix(m, n, new double[n * m]);
        Random rng = new Random();
        for (int j = 0; j < n * m; j++) {
            A.v[j] = 10 * (rng.nextDouble() - 0.5);
        }
        return A;
    }
}<|MERGE_RESOLUTION|>--- conflicted
+++ resolved
@@ -7,13 +7,7 @@
     /**
      * A matrix, dense format, size m by n, column layout
      */
-<<<<<<< HEAD
     private double[] v;  /* A values, size: m * n */
-=======
-    private double[] v;  /* A values, size: NNZ A */
-    private int[] i;     /* A row index, size: NNZ A */
-    private int[] p;     /* A col ptr, size: n+1 */
->>>>>>> f696815b
     private int m;
     private int n;
 
@@ -54,9 +48,6 @@
         }
     }
     
-    /* used for generating random instances */
-    private static final double DEFAULT_DENSITY = 0.25;
-
     public static AMatrix generateRandomMatrix(int m, int n) {
         AMatrix A = new AMatrix(m, n, new double[n * m]);
         Random rng = new Random();
