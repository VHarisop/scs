--- conflicted
+++ resolved
@@ -118,18 +118,9 @@
 	/* set up SCS structures */
 	d->m = m;
 	d->n = n;
-<<<<<<< HEAD
 	genRandomProbData(d, k, opt_sol);
-	setScsParams(d);
+	setDefaultParams(d);
 	/* solve! */
-=======
-	genRandomProbData(nnz, col_nnz, d, k, opt_sol);
-	setDefaultParams(d);
-
-	scs_printf("true pri opt = %4f\n", innerProd(d->c, opt_sol->x, d->n));
-	scs_printf("true dua opt = %4f\n", -innerProd(d->b, opt_sol->y, d->m));
-    /* solve! */
->>>>>>> 44ef3caf
 	scs(d, k, sol, &info);
 
 	scs_printf("true pri opt = %4f\n", innerProd(d->c, opt_sol->x, d->n));
