--- conflicted
+++ resolved
@@ -119,31 +119,18 @@
 	/* set up SCS structures */
 	d->m = m;
 	d->n = n;
-<<<<<<< HEAD
 	genRandomProbData(d, k, opt_sol);
-	setDefaultParams(d);
+	setDefaultSettings(d);
 	/* solve! */
-=======
-	genRandomProbData(nnz, col_nnz, d, k, opt_sol);
-	setDefaultSettings(d);
-
-	scs_printf("true pri opt = %4f\n", innerProd(d->c, opt_sol->x, d->n));
-	scs_printf("true dua opt = %4f\n", -innerProd(d->b, opt_sol->y, d->m));
-    /* solve! */
->>>>>>> f696815b
 	scs(d, k, sol, &info);
 
 	scs_printf("true pri opt = %4f\n", innerProd(d->c, opt_sol->x, d->n));
 	scs_printf("true dua opt = %4f\n", -innerProd(d->b, opt_sol->y, d->m));
-
-<<<<<<< HEAD
-	freeData(d, k);
-=======
     if (sol->x) { scs_printf("scs pri obj= %4f\n", innerProd(d->c, sol->x, d->n)); }
     if (sol->y) { scs_printf("scs dua obj = %4f\n", -innerProd(d->b, sol->y, d->m)); }
 
-    freeData(d, k);
->>>>>>> f696815b
+	freeData(d, k);
+    
 	freeSol(sol);
 	freeSol(opt_sol);
 
