--- conflicted
+++ resolved
@@ -128,33 +128,12 @@
 	 * c = -A'*y
 	 * b = A*x + s
 	 */
-<<<<<<< HEAD
     for (i = 0; i < n * m; i++) {
         A->x[i] = rand_pfloat();
     }
 	BLAS(gemv)("NoTranspose", &m, &n, &onef, A->x, &m, x, &one, &onef, b, &one);
 	BLAS(gemv)("Transpose", &m, &n, &negOnef, A->x, &m, y, &one, &zerof, c, &one);
     scs_printf("Finished generating random cone prob\n");
-=======
-	A->p[0] = 0;
-	scs_printf("Generating random matrix:\n");
-	for (j = 0; j < n; j++) { /* column */
-		if (j * 100 % n == 0 && (j * 100 / n) % 10 == 0) {
-			scs_printf("%ld%%\n", (long) (j * 100 / n));
-		}
-		for (r = 0; r < col_nnz; r++) { /* row index */
-			i = rand() % m; /* row */
-			A->x[r + j * col_nnz] = rand_pfloat();
-			A->i[r + j * col_nnz] = i;
-
-			b[i] += A->x[r + j * col_nnz] * x[j];
-
-			c[j] -= A->x[r + j * col_nnz] * y[i];
-		}
-		A->p[j + 1] = (j + 1) * col_nnz;
-	}
-	scs_printf("done\n");
->>>>>>> f22e785f
 	scs_free(z);
 }
 
