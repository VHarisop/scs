--- conflicted
+++ resolved
@@ -7,7 +7,6 @@
 #endif
 
 #define NUM_TRIALS 5
-#define RHOX 1e-3
 #define TEST_WARM_START 1
 
 scs_int read_in_data(FILE * fp, Data * d, Cone * k);
@@ -67,13 +66,9 @@
 	/* MATRIX IN DATA FILE MUST BE IN COLUMN COMPRESSED FORMAT */
 #define LEN64 64 /* variable-size arrays not allowed in ansi */
 	char s[LEN64], *token;
-<<<<<<< HEAD
-	idxint i;
-=======
-	scs_int i, Anz;
->>>>>>> 0505224e
+	scs_int i;
 	AMatrix * A;
-	d->rho_x = RHOX;
+	d->rho_x = RHO_X;
 	d->warm_start = 0;
 	d->scale = 1;
 	if (fscanf(fp, INTRW, &(d->n)) != 1)
@@ -134,24 +129,8 @@
 			return -1;
 	}
 	A = malloc(sizeof(AMatrix));
-<<<<<<< HEAD
-	A->x = malloc(sizeof(pfloat) * d->n * d->m);
+	A->x = malloc(sizeof(scs_float) * d->n * d->m);
 	for (i = 0; i < d->n * d->m; i++) {
-=======
-	A->p = malloc(sizeof(scs_int) * (d->n + 1));
-	for (i = 0; i < d->n + 1; i++) {
-		if (fscanf(fp, INTRW, &A->p[i]) != 1)
-			return -1;
-	}
-	Anz = A->p[d->n];
-	A->i = malloc(sizeof(scs_int) * Anz);
-	for (i = 0; i < Anz; i++) {
-		if (fscanf(fp, INTRW, &A->i[i]) != 1)
-			return -1;
-	}
-	A->x = malloc(sizeof(scs_float) * Anz);
-	for (i = 0; i < Anz; i++) {
->>>>>>> 0505224e
 		if (fscanf(fp, FLOATRW, &A->x[i]) != 1)
 			return -1;
 	}
