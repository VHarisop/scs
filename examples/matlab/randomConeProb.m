clear all;close all;
addpath('../../matlab')
cd '../../matlab'; make_scs; cd '../examples/matlab';

randn('seed',0);rand('seed',0);

%% generate random cone problem (solution NOT necessariy unique):

%%% types of probs to solve:
gen_feasible = true;
gen_infeasible = true;
gen_unbounded = true;
%%% solvers to test:
run_indirect = true;
run_direct = true;
run_cvx = false; % won't work if ep or ed > 0
cvx_solver = 'sdpt3';
run_scs_matlab = true; %% SCS implemented in MATLAB

% set cone sizes (ep = ed = 0 if you want to compare against cvx):
<<<<<<< HEAD
K = struct('f',100,'l',150,'q',[2;3;4;5;6;7;8;9;10;5;6;100;0;1],'s',[0,1,2,3,4,5],'ep',5,'ed',5)
=======
K = struct('f',50,'l',50,'q',[0;1;2;3;4;5;6;7;60],'s',[0;1;2;3;10],'ep',5,'ed',3);

density = 0.1; % A matrix density
>>>>>>> e2bd9e67

m = getConeDims(K);
n = round(m/3);
params = struct('eps', 1e-3, 'normalize', 1, 'scale',5, 'cg_rate',2, 'max_iters', 2500, 'alpha', 1.5);

%% generate primal-dual feasible cone prob:
% Ax + s = b, s \in K, A'y + c = 0, y \in K*, s'y = 0
if (gen_feasible)
    z = randn(m,1);
    z = symmetrizeSDP(z,K); % for SD cones
    y = proj_dual_cone(z,K); % y = s - z;
    s = y - z; %s = proj_cone(z,K);
    
<<<<<<< HEAD
    
    A = randn(m,n);
=======
    A = sprandn(m,n,density);
>>>>>>> e2bd9e67
    x = randn(n,1);
    c = -A'*y;
    b = A*x + s;
    
    data.A = A;
    data.b = b;
    data.c = c;
    
    %cd '../../matlab'; write_scs_data(data,K,params,'randomConeFeasible'); cd '../examples/matlab';
    
    %indirect
    if (run_indirect)
        [xi,yi,si,infoi] = scs_indirect(data,K,params);
        c'*x
        (c'*xi - c'*x) / (c'*x)
        b'*y
        (b'*yi - b'*y) / (b'*y)
    end
    if (run_direct)
        % direct:
        [xd,yd,sd,infod] = scs_direct(data,K,params);
        c'*x
        (c'*xd - c'*x) / (c'*x)
        b'*y
        (b'*yd - b'*y) / (b'*y)
    end
    if (run_cvx) [xc,yc,sc] = solveConeCvx(data,K,cvx_solver); end
    if (run_scs_matlab)
        params.use_indirect = true;
        [xi_m,yi_m,si_m,infoi_m] = scs_matlab(data,K,params);
        params.use_indirect = false;
        [xd_m,yd_m,sd_m,infod_m] = scs_matlab(data,K,params);        
    end
end

%% generate infeasible (NOT SPARSE,SLOW AS A RESULT)
% A'y = 0, y \in K*, b'*y = -1
if (gen_infeasible)
    z = randn(m,1);
    z = symmetrizeSDP(z,K); % for SD cones
    y = proj_dual_cone(z,K); % y = s - z;
    A = randn(m,n);
    
    A = A - ((A'*y)*y'/norm(y)^2)'; % dense...
    
    b = randn(m,1);
    b = -b / (b'*y);
    
    data.A = A;
    data.b = b;
    data.c = randn(n,1);
    
    params.scale = 0.5;
    %indirect
    if(run_indirect) [xi,yi,si,infoi] = scs_indirect(data,K,params); end
    % direct:
    if (run_direct) [xd,yd,sd,infod] = scs_direct(data,K,params); end
    
    % cvx:
    if (run_cvx) [xc,yc,sc] = solveConeCvx(data,K,cvx_solver); end
    
    if(run_scs_matlab)
        params.use_indirect = true;
        [xi_m,yi_m,si_m,infoi_m] = scs_matlab(data,K,params);
        params.use_indirect = false;
        [xd_m,yd_m,sd_m,infod_m] = scs_matlab(data,K,params);
    end
    
end
%% generate unbounded (NOT SPARSE,SLOW AS A RESULT)
% Ax + s = 0, s \in K, c'*x = -1
if(gen_unbounded)
    z = randn(m,1);
    z(1) = 5000;
    z = symmetrizeSDP(z,K); % for SD cones
    s = proj_cone(z,K);
    A = randn(m,n);
    x = randn(n,1);
    A = A - (s + A*x)*x'/(norm(x)^2); % dense...
    c = randn(n,1);
    c = - c / (c'*x);
    
    data.A = A;
    data.b = randn(m,1);
    data.c = c;
    
    params.scale = 0.5;
    %indirect
    if(run_indirect) [xi,yi,si,infoi] = scs_indirect(data,K,params); end
    % direct:
    if (run_direct) [xd,yd,sd,infod] = scs_direct(data,K,params); end
    
    if (run_cvx) [xc,yc,sc] = solveConeCvx(data,K,cvx_solver); end
    
    if(run_scs_matlab)
        params.use_indirect = true;
        [xi_m,yi_m,si_m,infoi_m] = scs_matlab(data,K,params);
        params.use_indirect = false;
        [xd_m,yd_m,sd_m,infod_m] = scs_matlab(data,K,params);
    end
end<|MERGE_RESOLUTION|>--- conflicted
+++ resolved
@@ -18,13 +18,7 @@
 run_scs_matlab = true; %% SCS implemented in MATLAB
 
 % set cone sizes (ep = ed = 0 if you want to compare against cvx):
-<<<<<<< HEAD
-K = struct('f',100,'l',150,'q',[2;3;4;5;6;7;8;9;10;5;6;100;0;1],'s',[0,1,2,3,4,5],'ep',5,'ed',5)
-=======
 K = struct('f',50,'l',50,'q',[0;1;2;3;4;5;6;7;60],'s',[0;1;2;3;10],'ep',5,'ed',3);
-
-density = 0.1; % A matrix density
->>>>>>> e2bd9e67
 
 m = getConeDims(K);
 n = round(m/3);
@@ -38,12 +32,7 @@
     y = proj_dual_cone(z,K); % y = s - z;
     s = y - z; %s = proj_cone(z,K);
     
-<<<<<<< HEAD
-    
     A = randn(m,n);
-=======
-    A = sprandn(m,n,density);
->>>>>>> e2bd9e67
     x = randn(n,1);
     c = -A'*y;
     b = A*x + s;
