--- conflicted
+++ resolved
@@ -16,11 +16,7 @@
     
 def solveFeasible():
     # cone:
-<<<<<<< HEAD
-    K = {'f':10, 'l':15, 'q':[5 ,1], 's':[2, 1, 0, 3], 'ep':5, 'ed':5}
-=======
     K = {'f':10, 'l':15, 'q':[5, 10, 0 ,1], 's':[3, 4, 0, 0, 1], 'ep':10, 'ed':10, 'p':[-0.25, 0.5, 0.75, -0.33]}
->>>>>>> f696815b
     m = getConeDims(K) 
     data, p_star = genFeasible(K, n = m/3, density = 1.00)
     params = {'eps':1e-3, 'normalize':True, 'scale':5, 'cg_rate':2}
