from __future__ import print_function
import scs
from numpy import *
from scipy import sparse, randn
from genRandomConeProb import *
#############################################
#  Uses scs to solve a random cone problem  #
#############################################

def main():
    #random.seed(0)
    solveFeasible()
    solveInfeasible()
    solveUnbounded()
    
def solveFeasible():
    # cone:
    K = {'f':10, 'l':15, 'q':[5 ,1], 's':[2, 1, 0, 3], 'ep':5, 'ed':5}
    m = getConeDims(K) 
<<<<<<< HEAD
    data, p_star = genFeasible(K, n = m/3, density = 1.00)
    params = {'EPS':1e-3, 'NORMALIZE':1, 'SCALE':5, 'CG_RATE':2, 'MAX_ITERS': 2500}
=======
    data, p_star = genFeasible(K, n = m/3, density = 0.01)
    params = {'eps':1e-3, 'normalize':True, 'scale':5, 'cg_rate':2}
>>>>>>> 818959fc
    
    sol_i = scs.solve(data, K, use_indirect=True, **params)
    xi = sol_i['x']
    yi = sol_i['y']
    print('p*  = ', p_star)
    print('pri % error = ', (dot(data['c'], xi) - p_star) / p_star)
    print('dual % error = ', (-dot(data['b'], yi) - p_star) / p_star)
    # direct:
    sol_d = scs.solve(data, K, **params)
    xd = sol_d['x']
    yd = sol_d['y']
    print('p*  = ', p_star)
    print('pri % error = ', (dot(data['c'], xd) - p_star) / p_star)
    print('dual % error = ', (-dot(data['b'], yd) - p_star) / p_star)
    
def solveInfeasible():
    K = {'f':10, 'l':15, 'q':[5, 10], 's':[3, 4], 'ep':10, 'ed':10}
    m = getConeDims(K)
    data = genInfeasible(K, n = m/3)
    params = {'eps':1e-4, 'normalize':True, 'scale':0.5, 'cg_rate':2}
    sol_i = scs.solve(data, K, use_indirect=True, **params)
    sol_d = scs.solve(data, K, **params)
    
def solveUnbounded():
    K = {'f':10, 'l':15, 'q':[5, 10], 's':[3, 4], 'ep':10, 'ed':10}
    m = getConeDims(K)
    data = genUnbounded(K, n = m/3)
    params = {'eps':1e-4, 'normalize':True, 'scale':0.5, 'cg_rate':2}
    sol_i = scs.solve(data, K, use_indirect=True, **params)
    sol_d = scs.solve(data, K, **params)

if __name__ == "__main__":
   main()<|MERGE_RESOLUTION|>--- conflicted
+++ resolved
@@ -17,13 +17,8 @@
     # cone:
     K = {'f':10, 'l':15, 'q':[5 ,1], 's':[2, 1, 0, 3], 'ep':5, 'ed':5}
     m = getConeDims(K) 
-<<<<<<< HEAD
     data, p_star = genFeasible(K, n = m/3, density = 1.00)
-    params = {'EPS':1e-3, 'NORMALIZE':1, 'SCALE':5, 'CG_RATE':2, 'MAX_ITERS': 2500}
-=======
-    data, p_star = genFeasible(K, n = m/3, density = 0.01)
     params = {'eps':1e-3, 'normalize':True, 'scale':5, 'cg_rate':2}
->>>>>>> 818959fc
     
     sol_i = scs.solve(data, K, use_indirect=True, **params)
     xi = sol_i['x']
