--- conflicted
+++ resolved
@@ -18,11 +18,7 @@
     # cone:
     K = {'f':10, 'l':15, 'q':[5, 10, 0 ,1], 's':[3, 4, 0, 0, 1], 'ep':10, 'ed':10, 'p':[-0.25, 0.5, 0.75, -0.33]}
     m = getConeDims(K) 
-<<<<<<< HEAD
-    data, p_star = genFeasible(K, n = m/3, density = 1.00)
-=======
-    data, p_star = genFeasible(K, n = m//3, density = 0.01)
->>>>>>> dd4db154
+    data, p_star = genFeasible(K, n = m//3, density = 1.00)
     params = {'eps':1e-3, 'normalize':True, 'scale':5, 'cg_rate':2}
     
     sol_i = scs.solve(data, K, use_indirect=True, **params)
